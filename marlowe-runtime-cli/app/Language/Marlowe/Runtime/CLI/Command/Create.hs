--- conflicted
+++ resolved
@@ -1,5 +1,4 @@
 -- editorconfig-checker-disable-file
-
 {-# LANGUAGE DataKinds #-}
 {-# LANGUAGE FlexibleInstances #-}
 {-# LANGUAGE GADTs #-}
@@ -13,26 +12,17 @@
 import Data.Aeson (FromJSON, toJSON)
 import qualified Data.Aeson as A
 import Data.Bifunctor (bimap, first)
-<<<<<<< HEAD
 import qualified Data.ByteString.Char8 as BS8
-import Data.List.NonEmpty (NonEmpty(..))
-=======
 import Data.List.NonEmpty (NonEmpty (..))
->>>>>>> 8e155081
 import Data.Map (Map)
 import qualified Data.Map as Map
 import Data.String (fromString)
 import qualified Data.Yaml as Yaml
 import Data.Yaml.Aeson (decodeFileEither)
 import GHC.Generics (Generic)
-<<<<<<< HEAD
-import Language.Marlowe (POSIXTime(POSIXTime))
+import Language.Marlowe (POSIXTime (POSIXTime))
 import Language.Marlowe.Analysis.Safety.Types (SafetyError)
-import Language.Marlowe.Runtime.CLI.Command.Tx (SigningMethod(Manual), TxCommand(..), txCommandParser)
-=======
-import Language.Marlowe (POSIXTime (POSIXTime))
 import Language.Marlowe.Runtime.CLI.Command.Tx (SigningMethod (Manual), TxCommand (..), txCommandParser)
->>>>>>> 8e155081
 import Language.Marlowe.Runtime.CLI.Monad (CLI, runCLIExceptT)
 import Language.Marlowe.Runtime.CLI.Option (keyValueOption, marloweVersionParser, parseAddress)
 import Language.Marlowe.Runtime.ChainSync.Api (
@@ -230,12 +220,12 @@
           [] -> throwE $ RolesConfigFileDecodingError "Empty role token config"
           (x : xs) -> pure $ RoleTokensMint $ mkMint $ fmap (\RoleConfig{..} -> (address, Just metadata)) <$> x :| xs
     (ContractId contractId, safetyErrors) <- run MarloweV1 minting'
-    liftIO
-      $ if null safetyErrors
+    liftIO $
+      if null safetyErrors
         then hPutStrLn stderr "Safety analysis found no errors in the contract."
         else do
-               hPutStrLn stderr "Safety analysis found the following errors in the contract:"
-               BS8.hPutStrLn stderr $ Yaml.encode safetyErrors
+          hPutStrLn stderr "Safety analysis found the following errors in the contract:"
+          BS8.hPutStrLn stderr $ Yaml.encode safetyErrors
     liftIO . print $ A.encode (A.object [("contractId", toJSON . renderTxOutRef $ contractId)])
   where
     readContract :: MarloweVersion v -> ExceptT (CreateCommandError v) CLI (Either (Contract v) DatumHash)
@@ -263,21 +253,13 @@
           pure $ MarloweMetadata tags Nothing
       Nothing -> pure Nothing
 
-<<<<<<< HEAD
     run :: MarloweVersion v -> RoleTokensConfig -> ExceptT (CreateCommandError v) CLI (ContractId, [SafetyError])
-    run version rolesDistribution  = do
-      contract <- readContract version
-      metadata <- MarloweTransactionMetadata <$> readTags <*> readMetadata
-      ContractCreated{contractId,txBody,safetyErrors} <- ExceptT $ first CreateFailed <$> createContract Nothing version walletAddresses rolesDistribution metadata minUTxO contract
-=======
-    run :: MarloweVersion v -> RoleTokensConfig -> ExceptT (CreateCommandError v) CLI ContractId
     run version rolesDistribution = do
       contract <- readContract version
       metadata <- MarloweTransactionMetadata <$> readTags <*> readMetadata
-      ContractCreated{contractId, txBody} <-
+      ContractCreated{contractId, txBody, safetyErrors} <-
         ExceptT $
           first CreateFailed <$> createContract Nothing version walletAddresses rolesDistribution metadata minUTxO contract
->>>>>>> 8e155081
       case signingMethod of
         Manual outputFile -> do
           ExceptT $ liftIO $ first TransactionFileWriteFailed <$> C.writeFileTextEnvelope outputFile Nothing txBody
