{-# LANGUAGE NamedFieldPuns  #-}
{-# LANGUAGE RecordWildCards #-}

{-| = ACTUS contract schedules -}
module Language.Marlowe.ACTUS.Model.ContractSchedule
  ( schedule
  , maturity
  )
where

<<<<<<< HEAD
import           Control.Applicative                              ((<|>))
import           Control.Monad                                    (liftM2, liftM4)
import           Data.Functor                                     ((<&>))
import           Data.List                                        as L (delete, find, nub)
import           Data.Maybe                                       (fromMaybe, isJust, isNothing, maybeToList)
import           Data.Ord                                         (Down (..))
import           Data.Sort                                        (sortOn)
import           Data.Time                                        (LocalTime)
import           Data.Time.Calendar                               (addDays)
import           Data.Time.LocalTime                              (LocalTime (..), addLocalTime)
import           Language.Marlowe.ACTUS.Domain.BusinessEvents     (EventType (..))
import           Language.Marlowe.ACTUS.Domain.ContractTerms      (CT (..), ContractTermsPoly (..), Cycle (..), DS (..),
                                                                   IPCB (..), PPEF (..), PYTP (..), SCEF (..),
                                                                   ScheduleConfig (..))
import           Language.Marlowe.ACTUS.Domain.Ops                as O (ActusNum (..), ActusOps (..), ScheduleOps (..),
                                                                        YearFractionOps (..))
import           Language.Marlowe.ACTUS.Domain.Schedule           (ShiftedDay (..), mkShiftedDay)
import           Language.Marlowe.ACTUS.Utility.DateShift         (applyBDCWithCfg, applyEOMC)
import           Language.Marlowe.ACTUS.Utility.ScheduleGenerator (generateRecurrentSchedule, inf, (<+>), (<->))

-- |Generate the schedule for a given event type
schedule :: (ActusNum a, ActusOps a, ScheduleOps a, YearFractionOps a) =>
  EventType              -- ^ Event type
  -> ContractTermsPoly a -- ^ Contract terms
  -> [ShiftedDay]        -- ^ Schedule
schedule IED  ct@ContractTermsPoly{ contractType = PAM }   = _SCHED_IED_PAM ct
schedule MD   ct@ContractTermsPoly{ contractType = PAM }   = _SCHED_MD_PAM ct
schedule PP   ct@ContractTermsPoly{ contractType = PAM }   = _SCHED_PP_PAM ct
schedule PY   ct@ContractTermsPoly{ contractType = PAM }   = _SCHED_PY_PAM ct
schedule FP   ct@ContractTermsPoly{ contractType = PAM }   = _SCHED_FP_PAM ct
schedule PRD  ct@ContractTermsPoly{ contractType = PAM }   = _SCHED_PRD_PAM ct
schedule TD   ct@ContractTermsPoly{ contractType = PAM }   = _SCHED_TD_PAM ct
schedule IP   ct@ContractTermsPoly{ contractType = PAM }   = _SCHED_IP_PAM ct
schedule IPCI ct@ContractTermsPoly{ contractType = PAM }   = _SCHED_IPCI_PAM ct
schedule RR   ct@ContractTermsPoly{ contractType = PAM }   = _SCHED_RR_PAM ct
schedule RRF  ct@ContractTermsPoly{ contractType = PAM }   = _SCHED_RRF_PAM ct
schedule SC   ct@ContractTermsPoly{ contractType = PAM }   = _SCHED_SC_PAM ct
schedule IED  ct@ContractTermsPoly{ contractType = LAM }   = _SCHED_IED_PAM ct
schedule PR   ct@ContractTermsPoly{ contractType = LAM }   = _SCHED_PR_LAM ct
schedule MD   ct@ContractTermsPoly{ contractType = LAM }   = _SCHED_MD_LAM ct
schedule PP   ct@ContractTermsPoly{ contractType = LAM }   = _SCHED_PP_PAM ct
schedule PY   ct@ContractTermsPoly{ contractType = LAM }   = _SCHED_PY_PAM ct
schedule FP   ct@ContractTermsPoly{ contractType = LAM }   = _SCHED_FP_PAM ct
schedule PRD  ct@ContractTermsPoly{ contractType = LAM }   = _SCHED_PRD_PAM ct
schedule TD   ct@ContractTermsPoly{ contractType = LAM }   = _SCHED_TD_PAM ct
schedule IP   ct@ContractTermsPoly{ contractType = LAM }   = _SCHED_IP_PAM ct
schedule IPCI ct@ContractTermsPoly{ contractType = LAM }   = _SCHED_IPCI_PAM ct
schedule IPCB ct@ContractTermsPoly{ contractType = LAM }   = _SCHED_IPCB_LAM ct
schedule RR   ct@ContractTermsPoly{ contractType = LAM }   = _SCHED_RR_PAM ct
schedule RRF  ct@ContractTermsPoly{ contractType = LAM }   = _SCHED_RRF_PAM ct
schedule SC   ct@ContractTermsPoly{ contractType = LAM }   = _SCHED_SC_PAM ct
schedule IED  ct@ContractTermsPoly{ contractType = NAM }   = _SCHED_IED_PAM ct
schedule PR   ct@ContractTermsPoly{ contractType = NAM }   = _SCHED_PR_LAM ct
schedule MD   ct@ContractTermsPoly{ contractType = NAM }   = _SCHED_MD_PAM ct
schedule PP   ct@ContractTermsPoly{ contractType = NAM }   = _SCHED_PP_PAM ct
schedule PY   ct@ContractTermsPoly{ contractType = NAM }   = _SCHED_PY_PAM ct
schedule FP   ct@ContractTermsPoly{ contractType = NAM }   = _SCHED_FP_PAM ct
schedule PRD  ct@ContractTermsPoly{ contractType = NAM }   = _SCHED_PRD_PAM ct
schedule TD   ct@ContractTermsPoly{ contractType = NAM }   = _SCHED_TD_PAM ct
schedule IP   ct@ContractTermsPoly{ contractType = NAM }   = _SCHED_IP_NAM ct
schedule IPCI ct@ContractTermsPoly{ contractType = NAM }   = _SCHED_IPCI_NAM ct
schedule IPCB ct@ContractTermsPoly{ contractType = NAM }   = _SCHED_IPCB_LAM ct
schedule RR   ct@ContractTermsPoly{ contractType = NAM }   = _SCHED_RR_PAM ct
schedule RRF  ct@ContractTermsPoly{ contractType = NAM }   = _SCHED_RRF_PAM ct
schedule SC   ct@ContractTermsPoly{ contractType = NAM }   = _SCHED_SC_PAM ct
schedule IED  ct@ContractTermsPoly{ contractType = ANN }   = _SCHED_IED_PAM ct
schedule PR   ct@ContractTermsPoly{ contractType = ANN }   = _SCHED_PR_LAM ct
schedule MD   ct@ContractTermsPoly{ contractType = ANN }   = _SCHED_MD_PAM ct
schedule PP   ct@ContractTermsPoly{ contractType = ANN }   = _SCHED_PP_PAM ct
schedule PY   ct@ContractTermsPoly{ contractType = ANN }   = _SCHED_PY_PAM ct
schedule FP   ct@ContractTermsPoly{ contractType = ANN }   = _SCHED_FP_PAM ct
schedule PRD  ct@ContractTermsPoly{ contractType = ANN }   = _SCHED_PRD_PAM ct
schedule TD   ct@ContractTermsPoly{ contractType = ANN }   = _SCHED_TD_PAM ct
schedule IP   ct@ContractTermsPoly{ contractType = ANN }   = _SCHED_IP_NAM ct
schedule IPCI ct@ContractTermsPoly{ contractType = ANN }   = _SCHED_IPCI_PAM ct
schedule IPCB ct@ContractTermsPoly{ contractType = ANN }   = _SCHED_IPCB_LAM ct
schedule RR   ct@ContractTermsPoly{ contractType = ANN }   = _SCHED_RR_PAM ct
schedule RRF  ct@ContractTermsPoly{ contractType = ANN }   = _SCHED_RRF_PAM ct
schedule SC   ct@ContractTermsPoly{ contractType = ANN }   = _SCHED_SC_PAM ct
schedule PRF  ct@ContractTermsPoly{ contractType = ANN }   = _SCHED_PRF_ANN ct
schedule PRD  ct@ContractTermsPoly{ contractType = STK }   = _SCHED_PRD_PAM ct
schedule TD   ct@ContractTermsPoly{ contractType = STK }   = _SCHED_TD_PAM ct
schedule DV   ct@ContractTermsPoly{ contractType = STK }   = _SCHED_DV_STK ct
schedule PRD  ct@ContractTermsPoly{ contractType = OPTNS } = _SCHED_PRD_PAM ct
schedule TD   ct@ContractTermsPoly{ contractType = OPTNS } = _SCHED_TD_PAM ct
schedule MD   ct@ContractTermsPoly{ contractType = OPTNS } = _SCHED_MD_PAM ct
schedule XD   ct@ContractTermsPoly{ contractType = OPTNS } = _SCHED_XD_OPTNS ct
schedule STD  ct@ContractTermsPoly{ contractType = OPTNS } = _SCHED_STD_OPTNS ct
schedule PRD  ct@ContractTermsPoly{ contractType = FUTUR } = _SCHED_PRD_PAM ct
schedule TD   ct@ContractTermsPoly{ contractType = FUTUR } = _SCHED_TD_PAM ct
schedule MD   ct@ContractTermsPoly{ contractType = FUTUR } = _SCHED_MD_PAM ct
schedule XD   ct@ContractTermsPoly{ contractType = FUTUR } = _SCHED_XD_OPTNS ct
schedule STD  ct@ContractTermsPoly{ contractType = FUTUR } = _SCHED_STD_OPTNS ct
schedule PRD  ct@ContractTermsPoly{ contractType = SWPPV } = _SCHED_PRD_PAM ct
schedule TD   ct@ContractTermsPoly{ contractType = SWPPV } = _SCHED_TD_PAM ct
schedule IED  ct@ContractTermsPoly{ contractType = SWPPV } = _SCHED_IED_PAM ct
schedule RR   ct@ContractTermsPoly{ contractType = SWPPV } = _SCHED_RR_SWPPV ct
schedule IP   ct@ContractTermsPoly{ contractType = SWPPV } = _SCHED_IP_SWPPV ct
schedule IPFX ct@ContractTermsPoly{ contractType = SWPPV } = _SCHED_IPFX_SWPPV ct
schedule IPFL ct@ContractTermsPoly{ contractType = SWPPV } = _SCHED_IPFL_SWPPV ct
schedule MD   ct@ContractTermsPoly{ contractType = SWPPV } = _SCHED_MD_PAM ct
schedule PRD  ct@ContractTermsPoly{ contractType = CEG }   = _SCHED_PRD_PAM ct
schedule MD   ct@ContractTermsPoly{ contractType = CEG }   = _SCHED_MD_PAM ct
schedule XD   ct@ContractTermsPoly{ contractType = CEG }   = _SCHED_XD_CEG ct
schedule PRD  ct@ContractTermsPoly{ contractType = CEC }   = _SCHED_PRD_PAM ct
schedule MD   ct@ContractTermsPoly{ contractType = CEC }   = _SCHED_MD_PAM ct
schedule _ _                                               = []

-- |Determine the maturity of a contract
maturity :: (ActusNum a, ActusOps a, ScheduleOps a, YearFractionOps a) =>
  ContractTermsPoly a -- ^ Contract terms
  -> Maybe LocalTime  -- ^ Maturity, if available
=======
import Control.Applicative (Alternative ((<|>)), liftA2)
import Control.Monad (liftM4)
import Data.Functor ((<&>))
import Data.List as L (find, nub)
import Data.Maybe (fromMaybe, isJust, isNothing, maybeToList)
import Data.Ord (Down (..))
import Data.Sort (sortOn)
import Data.Time (LocalTime)
import Data.Time.Calendar (addDays)
import Data.Time.LocalTime (LocalTime (..), addLocalTime)
import Language.Marlowe.ACTUS.Domain.BusinessEvents (EventType (..))
import Language.Marlowe.ACTUS.Domain.ContractTerms (CT (..), ContractTermsPoly (..), Cycle (..), DS (..), IPCB (..),
                                                    PPEF (..), PYTP (..), SCEF (..), ScheduleConfig (..))
import Language.Marlowe.ACTUS.Domain.Ops as O (ActusNum (..), ActusOps (..), ScheduleOps (..), YearFractionOps (..))
import Language.Marlowe.ACTUS.Domain.Schedule (ShiftedDay (..))
import Language.Marlowe.ACTUS.Utility.DateShift (applyBDCWithCfg)
import Language.Marlowe.ACTUS.Utility.ScheduleGenerator (applyEOMC, generateRecurrentScheduleWithCorrections, inf,
                                                         remove, (<+>), (<->))

schedule :: (ActusNum a, ActusOps a, ScheduleOps a, YearFractionOps a) => EventType -> ContractTermsPoly a -> [ShiftedDay]
schedule ev c = schedule' ev c { maturityDate = maturity c }
  where

    schedule' :: (ActusNum a, ActusOps a) => EventType -> ContractTermsPoly a -> [ShiftedDay]
    schedule' IED  ct@ContractTermsPoly{ contractType = PAM }   = _SCHED_IED_PAM ct
    schedule' MD   ct@ContractTermsPoly{ contractType = PAM }   = _SCHED_MD_PAM ct
    schedule' PP   ct@ContractTermsPoly{ contractType = PAM }   = _SCHED_PP_PAM ct
    schedule' PY   ct@ContractTermsPoly{ contractType = PAM }   = _SCHED_PY_PAM ct
    schedule' FP   ct@ContractTermsPoly{ contractType = PAM }   = _SCHED_FP_PAM ct
    schedule' PRD  ct@ContractTermsPoly{ contractType = PAM }   = _SCHED_PRD_PAM ct
    schedule' TD   ct@ContractTermsPoly{ contractType = PAM }   = _SCHED_TD_PAM ct
    schedule' IP   ct@ContractTermsPoly{ contractType = PAM }   = _SCHED_IP_PAM ct
    schedule' IPCI ct@ContractTermsPoly{ contractType = PAM }   = _SCHED_IPCI_PAM ct
    schedule' RR   ct@ContractTermsPoly{ contractType = PAM }   = _SCHED_RR_PAM ct
    schedule' RRF  ct@ContractTermsPoly{ contractType = PAM }   = _SCHED_RRF_PAM ct
    schedule' SC   ct@ContractTermsPoly{ contractType = PAM }   = _SCHED_SC_PAM ct

    schedule' IED  ct@ContractTermsPoly{ contractType = LAM }   = _SCHED_IED_PAM ct
    schedule' PR   ct@ContractTermsPoly{ contractType = LAM }   = _SCHED_PR_LAM ct
    schedule' MD   ct@ContractTermsPoly{ contractType = LAM }   = _SCHED_MD_LAM ct
    schedule' PP   ct@ContractTermsPoly{ contractType = LAM }   = _SCHED_PP_PAM ct
    schedule' PY   ct@ContractTermsPoly{ contractType = LAM }   = _SCHED_PY_PAM ct
    schedule' FP   ct@ContractTermsPoly{ contractType = LAM }   = _SCHED_FP_PAM ct
    schedule' PRD  ct@ContractTermsPoly{ contractType = LAM }   = _SCHED_PRD_PAM ct
    schedule' TD   ct@ContractTermsPoly{ contractType = LAM }   = _SCHED_TD_PAM ct
    schedule' IP   ct@ContractTermsPoly{ contractType = LAM }   = _SCHED_IP_PAM ct
    schedule' IPCI ct@ContractTermsPoly{ contractType = LAM }   = _SCHED_IPCI_PAM ct
    schedule' IPCB ct@ContractTermsPoly{ contractType = LAM }   = _SCHED_IPCB_LAM ct
    schedule' RR   ct@ContractTermsPoly{ contractType = LAM }   = _SCHED_RR_PAM ct
    schedule' RRF  ct@ContractTermsPoly{ contractType = LAM }   = _SCHED_RRF_PAM ct
    schedule' SC   ct@ContractTermsPoly{ contractType = LAM }   = _SCHED_SC_PAM ct

    schedule' IED  ct@ContractTermsPoly{ contractType = NAM }   = _SCHED_IED_PAM ct
    schedule' PR   ct@ContractTermsPoly{ contractType = NAM }   = _SCHED_PR_LAM ct
    schedule' MD   ct@ContractTermsPoly{ contractType = NAM }   = _SCHED_MD_PAM ct
    schedule' PP   ct@ContractTermsPoly{ contractType = NAM }   = _SCHED_PP_PAM ct
    schedule' PY   ct@ContractTermsPoly{ contractType = NAM }   = _SCHED_PY_PAM ct
    schedule' FP   ct@ContractTermsPoly{ contractType = NAM }   = _SCHED_FP_PAM ct
    schedule' PRD  ct@ContractTermsPoly{ contractType = NAM }   = _SCHED_PRD_PAM ct
    schedule' TD   ct@ContractTermsPoly{ contractType = NAM }   = _SCHED_TD_PAM ct
    schedule' IP   ct@ContractTermsPoly{ contractType = NAM }   = _SCHED_IP_NAM ct
    schedule' IPCI ct@ContractTermsPoly{ contractType = NAM }   = _SCHED_IPCI_NAM ct
    schedule' IPCB ct@ContractTermsPoly{ contractType = NAM }   = _SCHED_IPCB_LAM ct
    schedule' RR   ct@ContractTermsPoly{ contractType = NAM }   = _SCHED_RR_PAM ct
    schedule' RRF  ct@ContractTermsPoly{ contractType = NAM }   = _SCHED_RRF_PAM ct
    schedule' SC   ct@ContractTermsPoly{ contractType = NAM }   = _SCHED_SC_PAM ct

    schedule' IED  ct@ContractTermsPoly{ contractType = ANN }   = _SCHED_IED_PAM ct
    schedule' PR   ct@ContractTermsPoly{ contractType = ANN }   = _SCHED_PR_LAM ct
    schedule' MD   ct@ContractTermsPoly{ contractType = ANN }   = _SCHED_MD_PAM c { maturityDate = maturityDate c <|> maturityDate ct }
    schedule' PP   ct@ContractTermsPoly{ contractType = ANN }   = _SCHED_PP_PAM ct
    schedule' PY   ct@ContractTermsPoly{ contractType = ANN }   = _SCHED_PY_PAM ct
    schedule' FP   ct@ContractTermsPoly{ contractType = ANN }   = _SCHED_FP_PAM ct
    schedule' PRD  ct@ContractTermsPoly{ contractType = ANN }   = _SCHED_PRD_PAM ct
    schedule' TD   ct@ContractTermsPoly{ contractType = ANN }   = _SCHED_TD_PAM ct
    schedule' IP   ct@ContractTermsPoly{ contractType = ANN }   = _SCHED_IP_NAM c { maturityDate = maturityDate c <|> maturityDate ct }
    schedule' IPCI ct@ContractTermsPoly{ contractType = ANN }   = _SCHED_IPCI_PAM ct
    schedule' IPCB ct@ContractTermsPoly{ contractType = ANN }   = _SCHED_IPCB_LAM ct
    schedule' RR   ct@ContractTermsPoly{ contractType = ANN }   = _SCHED_RR_PAM ct
    schedule' RRF  ct@ContractTermsPoly{ contractType = ANN }   = _SCHED_RRF_PAM ct
    schedule' SC   ct@ContractTermsPoly{ contractType = ANN }   = _SCHED_SC_PAM ct
    schedule' PRF  ct@ContractTermsPoly{ contractType = ANN }   = _SCHED_PRF_ANN ct

    schedule' PRD  ct@ContractTermsPoly{ contractType = STK }   = _SCHED_PRD_PAM ct
    schedule' TD   ct@ContractTermsPoly{ contractType = STK }   = _SCHED_TD_PAM ct
    schedule' DV   ct@ContractTermsPoly{ contractType = STK }   = _SCHED_DV_STK ct

    schedule' PRD  ct@ContractTermsPoly{ contractType = OPTNS } = _SCHED_PRD_PAM ct
    schedule' TD   ct@ContractTermsPoly{ contractType = OPTNS } = _SCHED_TD_PAM ct
    schedule' MD   ct@ContractTermsPoly{ contractType = OPTNS } = _SCHED_MD_PAM c { maturityDate = maturityDate c <|> maturityDate ct } -- TODO
    schedule' XD   ct@ContractTermsPoly{ contractType = OPTNS } = _SCHED_XD_OPTNS c { maturityDate = maturityDate c <|> maturityDate ct }
    schedule' STD  ct@ContractTermsPoly{ contractType = OPTNS } = _SCHED_STD_OPTNS c { maturityDate = maturityDate c <|> maturityDate ct }

    schedule' PRD  ct@ContractTermsPoly{ contractType = FUTUR } = _SCHED_PRD_PAM ct
    schedule' TD   ct@ContractTermsPoly{ contractType = FUTUR } = _SCHED_TD_PAM ct
    schedule' MD   ct@ContractTermsPoly{ contractType = FUTUR } = _SCHED_MD_PAM c { maturityDate = maturityDate c <|> maturityDate ct } -- TODO
    schedule' XD   ct@ContractTermsPoly{ contractType = FUTUR } = _SCHED_XD_OPTNS ct { maturityDate = maturityDate c <|> maturityDate ct }
    schedule' STD  ct@ContractTermsPoly{ contractType = FUTUR } = _SCHED_STD_OPTNS c { maturityDate = maturityDate c <|> maturityDate ct }

    schedule' PRD  ct@ContractTermsPoly{ contractType = SWPPV } = _SCHED_PRD_PAM ct
    schedule' TD   ct@ContractTermsPoly{ contractType = SWPPV } = _SCHED_TD_PAM ct
    schedule' IED  ct@ContractTermsPoly{ contractType = SWPPV } = _SCHED_IED_PAM ct
    schedule' RR   ct@ContractTermsPoly{ contractType = SWPPV } = _SCHED_RR_SWPPV c { maturityDate = maturityDate c <|> maturityDate ct } -- TODO
    schedule' IP   ct@ContractTermsPoly{ contractType = SWPPV } = _SCHED_IP_SWPPV c { maturityDate = maturityDate c <|> maturityDate ct } -- TODO
    schedule' IPFX ct@ContractTermsPoly{ contractType = SWPPV } = _SCHED_IPFX_SWPPV c { maturityDate = maturityDate c <|> maturityDate ct } -- TODO
    schedule' IPFL ct@ContractTermsPoly{ contractType = SWPPV } = _SCHED_IPFL_SWPPV c { maturityDate = maturityDate c <|> maturityDate ct } -- TODO
    schedule' MD   ct@ContractTermsPoly{ contractType = SWPPV } = _SCHED_MD_PAM c { maturityDate = maturityDate c <|> maturityDate ct } -- TODO

    schedule' _ _                                               = []

maturity :: (ActusNum a, ActusOps a, ScheduleOps a, YearFractionOps a) => ContractTermsPoly a -> Maybe LocalTime
>>>>>>> 070c5d4e
maturity ContractTermsPoly {contractType = PAM, ..} = maturityDate
maturity ContractTermsPoly {contractType = LAM, maturityDate = md@(Just _)} = md
maturity
  ContractTermsPoly
    { contractType = LAM,
      maturityDate = Nothing,
      cycleAnchorDateOfPrincipalRedemption = Just pranx,
      cycleOfInterestPayment = Just ipcl,
      cycleOfPrincipalRedemption = Just prcl,
      nextPrincipalRedemptionPayment = Just prnxt,
      notionalPrincipal = Just nt,
      statusDate,
      scheduleConfig
    } =
    let (lastEvent, remainingPeriods)
          | pranx < statusDate =
            let previousEvents = generateRecurrentSchedule pranx prcl statusDate scheduleConfig
                f1 = (\ShiftedDay {..} -> calculationDay > statusDate <-> ipcl)
                f2 = (\ShiftedDay {..} -> calculationDay == statusDate)
                ShiftedDay {calculationDay = lastEventCalcDay} = head . filter f2 . filter f1 $ previousEvents
             in (lastEventCalcDay, nt O./ prnxt)
          | otherwise = (pranx, nt O./ prnxt O.- _one)
        m = lastEvent <+> (prcl {n = n prcl Prelude.* _ceiling remainingPeriods})
     in endOfMonthConvention scheduleConfig >>= \d -> return $ applyEOMC lastEvent prcl d m
maturity ContractTermsPoly {contractType = NAM, maturityDate = md@(Just _)} = md
maturity
  ContractTermsPoly
    { contractType = NAM,
      maturityDate = Nothing,
      cycleAnchorDateOfPrincipalRedemption = Just pranx,
      nextPrincipalRedemptionPayment = Just prnxt,
      initialExchangeDate = Just ied,
      cycleOfPrincipalRedemption = Just prcl,
      notionalPrincipal = Just nt,
      nominalInterestRate = Just ipnr,
      dayCountConvention = Just dcc,
      statusDate,
      scheduleConfig
    } =
    let lastEvent
          | pranx >= statusDate = pranx
          | ied <+> prcl >= statusDate = ied <+> prcl
          | otherwise =
            let previousEvents = generateRecurrentSchedule pranx prcl statusDate scheduleConfig
                f = (\ShiftedDay {..} -> calculationDay == statusDate)
                ShiftedDay {calculationDay = lastEventCalcDay} = head . filter f $ previousEvents
             in lastEventCalcDay

        yLastEventPlusPRCL = _y dcc lastEvent (lastEvent <+> prcl) Nothing
        redemptionPerCycle = prnxt O.- (yLastEventPlusPRCL O.* ipnr O.* nt)
        remainingPeriods = _ceiling $ (nt O./ redemptionPerCycle) O.- _one
        m = lastEvent <+> prcl {n = n prcl Prelude.* remainingPeriods}
     in endOfMonthConvention scheduleConfig >>= \d -> return $ applyEOMC lastEvent prcl d m
maturity
  ContractTermsPoly
    { contractType = ANN,
      amortizationDate = Nothing,
      maturityDate = Nothing,
      cycleAnchorDateOfPrincipalRedemption = Just pranx,
      nextPrincipalRedemptionPayment = Just prnxt,
      initialExchangeDate = Just ied,
      cycleOfPrincipalRedemption = Just prcl,
      notionalPrincipal = Just nt,
      nominalInterestRate = Just ipnr,
      dayCountConvention = Just dcc,
      statusDate,
      scheduleConfig
    } =
    let tplus = ied <+> prcl
        lastEvent
          | pranx >= statusDate = pranx
          | tplus >= statusDate = tplus
          | otherwise =
            let previousEvents = generateRecurrentSchedule statusDate prcl pranx scheduleConfig
             in calculationDay . head . sortOn (Down . calculationDay) . filter (\ShiftedDay {..} -> calculationDay > statusDate) $ previousEvents
        timeFromLastEventPlusOneCycle = _y dcc lastEvent (lastEvent <+> prcl) Nothing
        redemptionPerCycle = prnxt O.- timeFromLastEventPlusOneCycle O.* ipnr O.* nt
        remainingPeriods = _ceiling $ (nt O./ redemptionPerCycle) O.- _one
    in Just . calculationDay . applyBDCWithCfg scheduleConfig $ lastEvent <+> prcl { n = remainingPeriods }
maturity
  ContractTermsPoly
    { contractType = ANN,
      amortizationDate = ad@(Just _)
    } = ad
maturity
  ContractTermsPoly
    { contractType = ANN,
      amortizationDate = Nothing,
      maturityDate = md@(Just _)
    } = md
maturity _ = Nothing

-- Principal at Maturity (PAM)

_SCHED_IED_PAM :: ContractTermsPoly a -> [ShiftedDay]
_SCHED_IED_PAM
  ContractTermsPoly
    { scheduleConfig,
      initialExchangeDate = Just ied
    } = [applyBDCWithCfg scheduleConfig ied]
_SCHED_IED_PAM _ = []

_SCHED_MD_PAM :: (ActusNum a, ActusOps a, ScheduleOps a, YearFractionOps a) => ContractTermsPoly a -> [ShiftedDay]
_SCHED_MD_PAM
  ct@ContractTermsPoly
    { maturityDate,
      scheduleConfig
    } = case maturityDate <|> maturity ct of
    Just m  -> [applyBDCWithCfg scheduleConfig m]
    Nothing -> []

_SCHED_PP_PAM :: ContractTermsPoly a -> [ShiftedDay]
_SCHED_PP_PAM
  ContractTermsPoly
    { prepaymentEffect = Just PPEF_N
    } = []
_SCHED_PP_PAM
  ContractTermsPoly
    { cycleAnchorDateOfOptionality = Just opanx,
      cycleOfOptionality = Just opcl,
      maturityDate = Just md,
      scheduleConfig
    } = generateRecurrentSchedule opanx opcl md scheduleConfig
_SCHED_PP_PAM
  ContractTermsPoly
    { cycleAnchorDateOfOptionality = Nothing,
      cycleOfOptionality = Just opcl,
      maturityDate = Just md,
      initialExchangeDate = Just ied,
      scheduleConfig
    } = generateRecurrentSchedule (ied <+> opcl) opcl md scheduleConfig
_SCHED_PP_PAM _ = []

_SCHED_PY_PAM :: ContractTermsPoly a -> [ShiftedDay]
_SCHED_PY_PAM
  ContractTermsPoly
    { penaltyType = Just PYTP_O
    } = []
_SCHED_PY_PAM ct = _SCHED_PP_PAM ct

_SCHED_FP_PAM :: (ActusNum a, ActusOps a, ScheduleOps a, YearFractionOps a) =>
  ContractTermsPoly a -> [ShiftedDay]
_SCHED_FP_PAM
  ContractTermsPoly
    { feeRate = Nothing
    } = []
_SCHED_FP_PAM
  ContractTermsPoly
    { feeRate = Just x
    } | x == _zero = []
_SCHED_FP_PAM
  ct@ContractTermsPoly
    { cycleAnchorDateOfFee = Just feanx,
      cycleOfFee = Just fecl,
      maturityDate,
      scheduleConfig
    } = case maturity ct <|> maturityDate of
    Just m  -> generateRecurrentSchedule feanx fecl {includeEndDay = True} m scheduleConfig
    Nothing -> []
_SCHED_FP_PAM
  ct@ContractTermsPoly
    { cycleAnchorDateOfFee = Nothing,
      cycleOfFee = Just fecl,
      initialExchangeDate = Just ied,
      maturityDate,
      scheduleConfig
    } = case maturity ct <|> maturityDate of
    Just m  -> generateRecurrentSchedule (ied <+> fecl) fecl {includeEndDay = True} m scheduleConfig
    Nothing -> []
_SCHED_FP_PAM _ = []

_SCHED_PRD_PAM :: ContractTermsPoly a -> [ShiftedDay]
_SCHED_PRD_PAM
  ContractTermsPoly
    { scheduleConfig,
      purchaseDate = Just prd
    } = [applyBDCWithCfg scheduleConfig prd]
_SCHED_PRD_PAM _ = []

_SCHED_TD_PAM :: ContractTermsPoly a -> [ShiftedDay]
_SCHED_TD_PAM
  ContractTermsPoly
    { scheduleConfig,
      terminationDate = Just td
    } = [applyBDCWithCfg scheduleConfig td]
_SCHED_TD_PAM _ = []

_SCHED_IP_PAM ::
  (ActusNum a, ActusOps a, ScheduleOps a, YearFractionOps a) =>
  ContractTermsPoly a ->
  [ShiftedDay]
_SCHED_IP_PAM
  ct@ContractTermsPoly
    { cycleAnchorDateOfInterestPayment = Just ipanx,
      cycleOfInterestPayment = Just ipcl,
      capitalizationEndDate = ipced,
      maturityDate,
      scheduleConfig
    } = case maturity ct <|> maturityDate of
    Just m ->
      let s = generateRecurrentSchedule ipanx ipcl {includeEndDay = True} m scheduleConfig
       in filter (\d -> Just (calculationDay d) > ipced) s
    Nothing -> []
_SCHED_IP_PAM
  ct@ContractTermsPoly
    { cycleAnchorDateOfInterestPayment = Nothing,
      cycleOfInterestPayment = Just ipcl,
      initialExchangeDate = Just ied,
      capitalizationEndDate = ipced,
      maturityDate,
      scheduleConfig
    } = case maturity ct <|> maturityDate of
    Just m ->
      let s = generateRecurrentSchedule (ied <+> ipcl) ipcl {includeEndDay = True} m scheduleConfig
       in filter (\d -> Just (calculationDay d) > ipced) s
    Nothing -> []
_SCHED_IP_PAM _ = []

_SCHED_IPCI_PAM :: (ActusNum a, ActusOps a, ScheduleOps a, YearFractionOps a) =>
  ContractTermsPoly a -> [ShiftedDay]
_SCHED_IPCI_PAM
  ct@ContractTermsPoly
    { cycleAnchorDateOfInterestPayment = Just ipanx,
      cycleOfInterestPayment = Just ipcl,
      capitalizationEndDate = Just ipced,
      maturityDate,
      scheduleConfig
    } = case maturity ct <|> maturityDate of
    Just m ->
      let s = generateRecurrentSchedule ipanx ipcl {includeEndDay = True} m scheduleConfig
       in filter (\d -> calculationDay d < ipced) s ++ [applyBDCWithCfg scheduleConfig ipced]
    Nothing -> []
_SCHED_IPCI_PAM
  ct@ContractTermsPoly
    { cycleAnchorDateOfInterestPayment = Nothing,
      cycleOfInterestPayment = Just ipcl,
      initialExchangeDate = Just ied,
      capitalizationEndDate = Just ipced,
      maturityDate,
      scheduleConfig
    } = case maturity ct <|> maturityDate of
    Just m ->
      let s = generateRecurrentSchedule (ied <+> ipcl) ipcl {includeEndDay = True} m scheduleConfig
       in filter (\d -> calculationDay d < ipced) s ++ [applyBDCWithCfg scheduleConfig ipced]
    Nothing -> []
_SCHED_IPCI_PAM _ = []

_SCHED_RR_PAM :: (ActusNum a, ActusOps a, ScheduleOps a, YearFractionOps a) =>
  ContractTermsPoly a -> [ShiftedDay]
_SCHED_RR_PAM
  ct@ContractTermsPoly
    { cycleAnchorDateOfRateReset = Just rranx,
      cycleOfRateReset = Just rrcl,
      nextResetRate = Just _,
      statusDate,
      maturityDate,
      scheduleConfig
    } = case maturity ct <|> maturityDate of
    Just m ->
      let tt = generateRecurrentSchedule rranx rrcl {includeEndDay = False} m scheduleConfig
       in fromMaybe [] (inf tt (mkShiftedDay statusDate) <&> flip delete tt)
    Nothing -> []
_SCHED_RR_PAM
  ct@ContractTermsPoly
    { cycleAnchorDateOfRateReset = Just rranx,
      cycleOfRateReset = Just rrcl,
      nextResetRate = Nothing,
      maturityDate,
      scheduleConfig
    } = case maturity ct <|> maturityDate of
    Just m  -> generateRecurrentSchedule rranx rrcl {includeEndDay = False} m scheduleConfig
    Nothing -> []
_SCHED_RR_PAM
  ct@ContractTermsPoly
    { cycleAnchorDateOfRateReset = Nothing,
      cycleOfRateReset = Just rrcl,
      nextResetRate = Just _,
      initialExchangeDate = Just ied,
      statusDate,
      maturityDate,
      scheduleConfig
    } = case maturity ct <|> maturityDate of
    Just m ->
      let tt = generateRecurrentSchedule (ied <+> rrcl) rrcl {includeEndDay = False} m scheduleConfig
       in fromMaybe [] (inf tt (mkShiftedDay statusDate) <&> flip delete tt)
    Nothing -> []
_SCHED_RR_PAM
  ct@ContractTermsPoly
    { cycleAnchorDateOfRateReset = Nothing,
      cycleOfRateReset = Just rrcl,
      nextResetRate = Nothing,
      initialExchangeDate = Just ied,
      maturityDate,
      scheduleConfig
    } = case maturity ct <|> maturityDate of
    Just m  -> generateRecurrentSchedule (ied <+> rrcl) rrcl {includeEndDay = False} m scheduleConfig
    Nothing -> []
_SCHED_RR_PAM _ = []

_SCHED_RRF_PAM :: (ActusNum a, ActusOps a, ScheduleOps a, YearFractionOps a) =>
  ContractTermsPoly a -> [ShiftedDay]
_SCHED_RRF_PAM
  ct@ContractTermsPoly
    { cycleAnchorDateOfRateReset = Just rranx,
      cycleOfRateReset = Just rrcl,
      nextResetRate = Just _,
      statusDate,
      maturityDate,
      scheduleConfig
    } = case maturity ct <|> maturityDate of
    Just m ->
      let tt = generateRecurrentSchedule rranx rrcl {includeEndDay = False} m scheduleConfig
       in maybeToList (L.find (\ShiftedDay {..} -> calculationDay > statusDate) tt)
    Nothing -> []
_SCHED_RRF_PAM
  ct@ContractTermsPoly
    { cycleAnchorDateOfRateReset = Nothing,
      cycleOfRateReset = Just rrcl,
      nextResetRate = Just _,
      initialExchangeDate = Just ied,
      statusDate,
      maturityDate,
      scheduleConfig
    } = case maturity ct <|> maturityDate of
    Just m ->
      let tt = generateRecurrentSchedule (ied <+> rrcl) rrcl m scheduleConfig
       in maybeToList (L.find (\ShiftedDay {..} -> calculationDay > statusDate) tt)
    Nothing -> []
_SCHED_RRF_PAM _ = []

_SCHED_SC_PAM :: (ActusNum a, ActusOps a, ScheduleOps a, YearFractionOps a) =>
  ContractTermsPoly a -> [ShiftedDay]
_SCHED_SC_PAM ContractTermsPoly {scalingEffect = Just SE_OOO} = []
_SCHED_SC_PAM
  ct@ContractTermsPoly
    { cycleAnchorDateOfScalingIndex = Just scanx,
      cycleOfScalingIndex = Just sccl,
      maturityDate,
      scheduleConfig
    } = case maturity ct <|> maturityDate of
    Just m  -> generateRecurrentSchedule scanx sccl {includeEndDay = False} m scheduleConfig
    Nothing -> []
_SCHED_SC_PAM
  ct@ContractTermsPoly
    { cycleAnchorDateOfScalingIndex = Nothing,
      cycleOfScalingIndex = Just sccl,
      initialExchangeDate = Just ied,
      maturityDate,
      scheduleConfig
    } = case maturity ct <|> maturityDate of
    Just m  -> generateRecurrentSchedule (ied <+> sccl) sccl {includeEndDay = False} m scheduleConfig
    Nothing -> []
_SCHED_SC_PAM _ = []

-- Linear Amortizer (LAM)

_SCHED_PR_LAM :: (ActusNum a, ActusOps a, ScheduleOps a, YearFractionOps a) =>
  ContractTermsPoly a -> [ShiftedDay]
_SCHED_PR_LAM
  ct@ContractTermsPoly
    { cycleAnchorDateOfPrincipalRedemption = Just pranx,
      cycleOfPrincipalRedemption = Just prcl,
      maturityDate,
      scheduleConfig
    } = case maturity ct <|> maturityDate of
    Just m  -> generateRecurrentSchedule pranx prcl {includeEndDay = False} m scheduleConfig
    Nothing -> []
_SCHED_PR_LAM
  ct@ContractTermsPoly
    { cycleAnchorDateOfPrincipalRedemption = Nothing,
      cycleOfPrincipalRedemption = Just prcl,
      maturityDate,
      initialExchangeDate = Just ied,
      scheduleConfig
    } = case maturity ct <|> maturityDate of
    Just m  -> generateRecurrentSchedule (ied <+> prcl) prcl {includeEndDay = False} m scheduleConfig
    Nothing -> []
_SCHED_PR_LAM _ = []

_SCHED_MD_LAM :: (ActusNum a, ActusOps a, ScheduleOps a, YearFractionOps a) =>
  ContractTermsPoly a -> [ShiftedDay]
_SCHED_MD_LAM
  ct@ContractTermsPoly
    { maturityDate,
      scheduleConfig
    } = case maturity ct <|> maturityDate of
    Just m  -> [applyBDCWithCfg scheduleConfig m]
    Nothing -> []

_SCHED_IPCB_LAM :: (ActusNum a, ActusOps a, ScheduleOps a, YearFractionOps a) =>
  ContractTermsPoly a -> [ShiftedDay]
_SCHED_IPCB_LAM ContractTermsPoly {..} | interestCalculationBase /= Just IPCB_NTL = []
_SCHED_IPCB_LAM
  ct@ContractTermsPoly
    { cycleAnchorDateOfInterestCalculationBase = Just ipcbanx,
      cycleOfInterestCalculationBase = Just ipcbcl,
      maturityDate,
      scheduleConfig
    } = case maturity ct <|> maturityDate of
    Just m  -> generateRecurrentSchedule ipcbanx ipcbcl {includeEndDay = False} m scheduleConfig
    Nothing -> []
_SCHED_IPCB_LAM
  ct@ContractTermsPoly
    { cycleAnchorDateOfInterestCalculationBase = Nothing,
      cycleOfInterestCalculationBase = Just ipcbcl,
      initialExchangeDate = Just ied,
      maturityDate,
      scheduleConfig
    } = case maturity ct <|> maturityDate of
    Just m  -> generateRecurrentSchedule (ied <+> ipcbcl) ipcbcl {includeEndDay = False} m scheduleConfig
    Nothing -> []
_SCHED_IPCB_LAM _ = []

-- Negative Amortizer (NAM)

_SCHED_IP_NAM :: (ActusNum a, ActusOps a, ScheduleOps a, YearFractionOps a) =>
  ContractTermsPoly a -> [ShiftedDay]
_SCHED_IP_NAM ct@ContractTermsPoly {..} =
  let m = maturityDate <|> maturity ct
      s
        | isNothing cycleAnchorDateOfPrincipalRedemption = liftM2 (<+>) initialExchangeDate cycleOfPrincipalRedemption
        | otherwise = cycleAnchorDateOfPrincipalRedemption

      v = liftM4 generateRecurrentSchedule s cycleOfPrincipalRedemption m (Just scheduleConfig)

      r
        | isJust cycleAnchorDateOfInterestPayment = cycleAnchorDateOfInterestPayment
        | isJust cycleOfInterestPayment = liftM2 (<+>) initialExchangeDate cycleOfInterestPayment
        | otherwise = Nothing

      _T = liftM2 (<->) s cycleOfPrincipalRedemption

      u
        | isNothing cycleAnchorDateOfInterestPayment && isNothing cycleOfInterestPayment = Nothing
        | isJust capitalizationEndDate && Just True == liftM2 (>) capitalizationEndDate _T = Nothing
        | otherwise = liftM4 generateRecurrentSchedule r ((\c -> c {includeEndDay = True}) <$> cycleOfInterestPayment) m (Just scheduleConfig)

      result = nub <$> liftM2 (++) u v

      result'
        | isJust result && isJust capitalizationEndDate = filter (\ShiftedDay {..} -> Just calculationDay > capitalizationEndDate) <$> result
        | otherwise = result
   in fromMaybe [] result'

_SCHED_IPCI_NAM :: (ActusNum a, ActusOps a, ScheduleOps a, YearFractionOps a) =>
  ContractTermsPoly a -> [ShiftedDay]
_SCHED_IPCI_NAM ct@ContractTermsPoly {..} =
  let m = maturity ct <|> maturityDate
      s
        | isNothing cycleAnchorDateOfPrincipalRedemption = liftM2 (<+>) initialExchangeDate cycleOfPrincipalRedemption
        | otherwise = cycleAnchorDateOfPrincipalRedemption

      v = liftM4 generateRecurrentSchedule s cycleOfPrincipalRedemption m (Just scheduleConfig)

      r
        | isJust capitalizationEndDate = capitalizationEndDate
        | isJust cycleAnchorDateOfInterestPayment = cycleAnchorDateOfInterestPayment
        | isJust cycleOfInterestPayment = liftM2 (<+>) initialExchangeDate cycleOfInterestPayment
        | otherwise = Nothing

      _T = liftM2 (<->) s cycleOfPrincipalRedemption

      u
        | isNothing cycleAnchorDateOfInterestPayment && isNothing cycleOfInterestPayment = Nothing
        | isJust capitalizationEndDate && Just True == liftM2 (>) capitalizationEndDate _T = Nothing
        | otherwise = liftM4 generateRecurrentSchedule r ((\c -> c {includeEndDay = True}) <$> cycleOfInterestPayment) m (Just scheduleConfig)

      result = Just $ nub (fromMaybe [] u ++ fromMaybe [] v)

      result'
        | isJust result && isJust capitalizationEndDate = filter (\ShiftedDay {..} -> Just calculationDay <= capitalizationEndDate) <$> result
        | otherwise = Nothing
   in fromMaybe [] result'

-- Annuity (ANN)

_SCHED_PRF_ANN :: (ActusNum a, ActusOps a, ScheduleOps a, YearFractionOps a) =>
  ContractTermsPoly a -> [ShiftedDay]
_SCHED_PRF_ANN
  ct@ContractTermsPoly
    { cycleAnchorDateOfPrincipalRedemption = Just pranx,
      nextPrincipalRedemptionPayment = Nothing,
      initialExchangeDate = Just ied
    } =
    let prf
          | pranx > ied = let p = addLocalTime (-86400) pranx in [ShiftedDay p p]
          | otherwise = []
        rr = _SCHED_RR_PAM ct
        rrf = _SCHED_RRF_PAM ct
     in prf ++ rr ++ rrf
_SCHED_PRF_ANN _ = []

-- Stock (STK)

_SCHED_DV_STK :: ContractTermsPoly a -> [ShiftedDay]
_SCHED_DV_STK
  ContractTermsPoly
    { cycleAnchorDateOfDividend = Just dvanx,
      cycleOfDividend = Just dvcl,
      nextDividendPaymentAmount = Nothing,
      scheduleConfig = scheduleConfig
    } = let tMax = LocalTime (addDays (10 Prelude.* 365) $ localDay dvanx) (localTimeOfDay dvanx)
         in generateRecurrentSchedule dvanx dvcl tMax scheduleConfig
_SCHED_DV_STK
  ContractTermsPoly
    { cycleAnchorDateOfDividend = Just dvanx,
      cycleOfDividend = Just dvcl,
      scheduleConfig = scheduleConfig
    } = let tMax = LocalTime (addDays (10 Prelude.* 365) $ localDay dvanx) (localTimeOfDay dvanx)
          in generateRecurrentSchedule (dvanx <+> dvcl) dvcl tMax scheduleConfig
_SCHED_DV_STK _ = []

-- Options (OPTNS)

_SCHED_XD_OPTNS :: (ActusNum a, ActusOps a, ScheduleOps a, YearFractionOps a) =>
  ContractTermsPoly a -> [ShiftedDay]
_SCHED_XD_OPTNS
  ContractTermsPoly
    { exerciseDate = Just xd,
      scheduleConfig
    } = [applyBDCWithCfg scheduleConfig xd]
_SCHED_XD_OPTNS
  ContractTermsPoly
    { maturityDate = Just md,
      scheduleConfig
    } = [applyBDCWithCfg scheduleConfig md]
_SCHED_XD_OPTNS
  ct@ContractTermsPoly
    { scheduleConfig
    } = case maturity ct of
          Just m  -> [applyBDCWithCfg scheduleConfig m]
          Nothing -> []

_SCHED_STD_OPTNS :: (ActusNum a, ActusOps a, ScheduleOps a, YearFractionOps a) =>
  ContractTermsPoly a -> [ShiftedDay]
_SCHED_STD_OPTNS
  ContractTermsPoly
    { scheduleConfig,
      maturityDate = Just md,
      settlementPeriod = Just stp
    } = [applyBDCWithCfg scheduleConfig (md <+> stp)]
_SCHED_STD_OPTNS
  ContractTermsPoly
    { scheduleConfig
    , maturityDate = Just md
    } = [applyBDCWithCfg scheduleConfig md]
_SCHED_STD_OPTNS
  ContractTermsPoly
    { scheduleConfig,
      exerciseDate = Just xd,
      settlementPeriod = Just stp
    } = [applyBDCWithCfg scheduleConfig (xd <+> stp)]
_SCHED_STD_OPTNS
  ContractTermsPoly
    { scheduleConfig,
      exerciseDate = Just xd
    } = [applyBDCWithCfg scheduleConfig xd]
_SCHED_STD_OPTNS
  ct@ContractTermsPoly
    { scheduleConfig
    } = case maturity ct of
          Just m  -> [applyBDCWithCfg scheduleConfig m]
          Nothing -> []

_SCHED_IP_SWPPV :: ContractTermsPoly a -> [ShiftedDay]
_SCHED_IP_SWPPV
  ContractTermsPoly
    { deliverySettlement = Just DS_D
    } = []
_SCHED_IP_SWPPV
  ContractTermsPoly
    { cycleOfInterestPayment = Nothing,
      maturityDate = Just md,
      scheduleConfig
    } = [applyBDCWithCfg scheduleConfig md]
_SCHED_IP_SWPPV
  ContractTermsPoly
    { cycleAnchorDateOfInterestPayment = Just ipanx,
      cycleOfInterestPayment = Just ipcl,
      maturityDate = Just md,
      scheduleConfig
    } = generateRecurrentSchedule ipanx ipcl {includeEndDay = True} md scheduleConfig
_SCHED_IP_SWPPV
  ContractTermsPoly
    { cycleAnchorDateOfInterestPayment = Nothing,
      cycleOfInterestPayment = Just ipcl,
      maturityDate = Just md,
      initialExchangeDate = Just ied,
      scheduleConfig
    } = generateRecurrentSchedule (ied <+> ipcl) ipcl {includeEndDay = True} md scheduleConfig
_SCHED_IP_SWPPV _ = []

_SCHED_IPFX_SWPPV :: ContractTermsPoly a -> [ShiftedDay]
_SCHED_IPFX_SWPPV
  ContractTermsPoly
    { deliverySettlement = Just DS_S
    } = []
_SCHED_IPFX_SWPPV
  ContractTermsPoly
    { cycleOfInterestPayment = Nothing,
      maturityDate = Just md,
      scheduleConfig
    } = [applyBDCWithCfg scheduleConfig md]
_SCHED_IPFX_SWPPV
  ContractTermsPoly
    { cycleAnchorDateOfInterestPayment = Just ipanx,
      cycleOfInterestPayment = Just ipcl,
      maturityDate = Just md,
      scheduleConfig
    } = generateRecurrentSchedule ipanx ipcl {includeEndDay = True} md scheduleConfig
_SCHED_IPFX_SWPPV
  ContractTermsPoly
    { cycleAnchorDateOfInterestPayment = Nothing,
      cycleOfInterestPayment = Just ipcl,
      maturityDate = Just md,
      initialExchangeDate = Just ied,
      scheduleConfig
    } = generateRecurrentSchedule (ied <+> ipcl) ipcl {includeEndDay = True} md scheduleConfig
_SCHED_IPFX_SWPPV _ = []

_SCHED_IPFL_SWPPV :: ContractTermsPoly a -> [ShiftedDay]
_SCHED_IPFL_SWPPV
  ContractTermsPoly
    { deliverySettlement = Just DS_S
    } = []
_SCHED_IPFL_SWPPV
  ContractTermsPoly
    { cycleOfInterestPayment = Nothing,
      maturityDate = Just md,
      scheduleConfig
    } = [applyBDCWithCfg scheduleConfig md]
_SCHED_IPFL_SWPPV
  ContractTermsPoly
    { cycleAnchorDateOfInterestPayment = Just ipanx,
      cycleOfInterestPayment = Just ipcl,
      maturityDate = Just md,
      scheduleConfig
    } = generateRecurrentSchedule ipanx ipcl {includeEndDay = True} md scheduleConfig
_SCHED_IPFL_SWPPV
  ContractTermsPoly
    { cycleAnchorDateOfInterestPayment = Nothing,
      cycleOfInterestPayment = Just ipcl,
      maturityDate = Just md,
      initialExchangeDate = Just ied,
      scheduleConfig
    } = generateRecurrentSchedule (ied <+> ipcl) ipcl {includeEndDay = True} md scheduleConfig
_SCHED_IPFL_SWPPV _ = []

_SCHED_RR_SWPPV :: ContractTermsPoly a -> [ShiftedDay]
_SCHED_RR_SWPPV
  ContractTermsPoly
    { cycleAnchorDateOfRateReset = Just rranx,
      cycleOfRateReset = Just rrcl,
      maturityDate = Just md,
      scheduleConfig
    } = generateRecurrentSchedule rranx rrcl {includeEndDay = False} md scheduleConfig
_SCHED_RR_SWPPV
  ContractTermsPoly
    { cycleOfRateReset = Just rrcl,
      maturityDate = Just md,
      initialExchangeDate = Just ied,
      scheduleConfig
    } = generateRecurrentSchedule (ied <+> rrcl) rrcl {includeEndDay = False} md scheduleConfig
_SCHED_RR_SWPPV
  ContractTermsPoly
    { cycleOfRateReset = Nothing,
      cycleAnchorDateOfRateReset = Just rranx,
      scheduleConfig
    } = [applyBDCWithCfg scheduleConfig rranx]
_SCHED_RR_SWPPV _ = []

_SCHED_XD_CEG :: ContractTermsPoly a -> [ShiftedDay]
_SCHED_XD_CEG _ = []<|MERGE_RESOLUTION|>--- conflicted
+++ resolved
@@ -8,26 +8,23 @@
   )
 where
 
-<<<<<<< HEAD
-import           Control.Applicative                              ((<|>))
-import           Control.Monad                                    (liftM2, liftM4)
-import           Data.Functor                                     ((<&>))
-import           Data.List                                        as L (delete, find, nub)
-import           Data.Maybe                                       (fromMaybe, isJust, isNothing, maybeToList)
-import           Data.Ord                                         (Down (..))
-import           Data.Sort                                        (sortOn)
-import           Data.Time                                        (LocalTime)
-import           Data.Time.Calendar                               (addDays)
-import           Data.Time.LocalTime                              (LocalTime (..), addLocalTime)
-import           Language.Marlowe.ACTUS.Domain.BusinessEvents     (EventType (..))
-import           Language.Marlowe.ACTUS.Domain.ContractTerms      (CT (..), ContractTermsPoly (..), Cycle (..), DS (..),
-                                                                   IPCB (..), PPEF (..), PYTP (..), SCEF (..),
-                                                                   ScheduleConfig (..))
-import           Language.Marlowe.ACTUS.Domain.Ops                as O (ActusNum (..), ActusOps (..), ScheduleOps (..),
-                                                                        YearFractionOps (..))
-import           Language.Marlowe.ACTUS.Domain.Schedule           (ShiftedDay (..), mkShiftedDay)
-import           Language.Marlowe.ACTUS.Utility.DateShift         (applyBDCWithCfg, applyEOMC)
-import           Language.Marlowe.ACTUS.Utility.ScheduleGenerator (generateRecurrentSchedule, inf, (<+>), (<->))
+import Control.Applicative ((<|>))
+import Control.Monad (liftM2, liftM4)
+import Data.Functor ((<&>))
+import Data.List as L (delete, find, nub)
+import Data.Maybe (fromMaybe, isJust, isNothing, maybeToList)
+import Data.Ord (Down (..))
+import Data.Sort (sortOn)
+import Data.Time (LocalTime)
+import Data.Time.Calendar (addDays)
+import Data.Time.LocalTime (LocalTime (..), addLocalTime)
+import Language.Marlowe.ACTUS.Domain.BusinessEvents (EventType (..))
+import Language.Marlowe.ACTUS.Domain.ContractTerms (CT (..), ContractTermsPoly (..), Cycle (..), DS (..), IPCB (..),
+                                                    PPEF (..), PYTP (..), SCEF (..), ScheduleConfig (..))
+import Language.Marlowe.ACTUS.Domain.Ops as O (ActusNum (..), ActusOps (..), ScheduleOps (..), YearFractionOps (..))
+import Language.Marlowe.ACTUS.Domain.Schedule (ShiftedDay (..), mkShiftedDay)
+import Language.Marlowe.ACTUS.Utility.DateShift (applyBDCWithCfg, applyEOMC)
+import Language.Marlowe.ACTUS.Utility.ScheduleGenerator (generateRecurrentSchedule, inf, (<+>), (<->))
 
 -- |Generate the schedule for a given event type
 schedule :: (ActusNum a, ActusOps a, ScheduleOps a, YearFractionOps a) =>
@@ -121,119 +118,6 @@
 maturity :: (ActusNum a, ActusOps a, ScheduleOps a, YearFractionOps a) =>
   ContractTermsPoly a -- ^ Contract terms
   -> Maybe LocalTime  -- ^ Maturity, if available
-=======
-import Control.Applicative (Alternative ((<|>)), liftA2)
-import Control.Monad (liftM4)
-import Data.Functor ((<&>))
-import Data.List as L (find, nub)
-import Data.Maybe (fromMaybe, isJust, isNothing, maybeToList)
-import Data.Ord (Down (..))
-import Data.Sort (sortOn)
-import Data.Time (LocalTime)
-import Data.Time.Calendar (addDays)
-import Data.Time.LocalTime (LocalTime (..), addLocalTime)
-import Language.Marlowe.ACTUS.Domain.BusinessEvents (EventType (..))
-import Language.Marlowe.ACTUS.Domain.ContractTerms (CT (..), ContractTermsPoly (..), Cycle (..), DS (..), IPCB (..),
-                                                    PPEF (..), PYTP (..), SCEF (..), ScheduleConfig (..))
-import Language.Marlowe.ACTUS.Domain.Ops as O (ActusNum (..), ActusOps (..), ScheduleOps (..), YearFractionOps (..))
-import Language.Marlowe.ACTUS.Domain.Schedule (ShiftedDay (..))
-import Language.Marlowe.ACTUS.Utility.DateShift (applyBDCWithCfg)
-import Language.Marlowe.ACTUS.Utility.ScheduleGenerator (applyEOMC, generateRecurrentScheduleWithCorrections, inf,
-                                                         remove, (<+>), (<->))
-
-schedule :: (ActusNum a, ActusOps a, ScheduleOps a, YearFractionOps a) => EventType -> ContractTermsPoly a -> [ShiftedDay]
-schedule ev c = schedule' ev c { maturityDate = maturity c }
-  where
-
-    schedule' :: (ActusNum a, ActusOps a) => EventType -> ContractTermsPoly a -> [ShiftedDay]
-    schedule' IED  ct@ContractTermsPoly{ contractType = PAM }   = _SCHED_IED_PAM ct
-    schedule' MD   ct@ContractTermsPoly{ contractType = PAM }   = _SCHED_MD_PAM ct
-    schedule' PP   ct@ContractTermsPoly{ contractType = PAM }   = _SCHED_PP_PAM ct
-    schedule' PY   ct@ContractTermsPoly{ contractType = PAM }   = _SCHED_PY_PAM ct
-    schedule' FP   ct@ContractTermsPoly{ contractType = PAM }   = _SCHED_FP_PAM ct
-    schedule' PRD  ct@ContractTermsPoly{ contractType = PAM }   = _SCHED_PRD_PAM ct
-    schedule' TD   ct@ContractTermsPoly{ contractType = PAM }   = _SCHED_TD_PAM ct
-    schedule' IP   ct@ContractTermsPoly{ contractType = PAM }   = _SCHED_IP_PAM ct
-    schedule' IPCI ct@ContractTermsPoly{ contractType = PAM }   = _SCHED_IPCI_PAM ct
-    schedule' RR   ct@ContractTermsPoly{ contractType = PAM }   = _SCHED_RR_PAM ct
-    schedule' RRF  ct@ContractTermsPoly{ contractType = PAM }   = _SCHED_RRF_PAM ct
-    schedule' SC   ct@ContractTermsPoly{ contractType = PAM }   = _SCHED_SC_PAM ct
-
-    schedule' IED  ct@ContractTermsPoly{ contractType = LAM }   = _SCHED_IED_PAM ct
-    schedule' PR   ct@ContractTermsPoly{ contractType = LAM }   = _SCHED_PR_LAM ct
-    schedule' MD   ct@ContractTermsPoly{ contractType = LAM }   = _SCHED_MD_LAM ct
-    schedule' PP   ct@ContractTermsPoly{ contractType = LAM }   = _SCHED_PP_PAM ct
-    schedule' PY   ct@ContractTermsPoly{ contractType = LAM }   = _SCHED_PY_PAM ct
-    schedule' FP   ct@ContractTermsPoly{ contractType = LAM }   = _SCHED_FP_PAM ct
-    schedule' PRD  ct@ContractTermsPoly{ contractType = LAM }   = _SCHED_PRD_PAM ct
-    schedule' TD   ct@ContractTermsPoly{ contractType = LAM }   = _SCHED_TD_PAM ct
-    schedule' IP   ct@ContractTermsPoly{ contractType = LAM }   = _SCHED_IP_PAM ct
-    schedule' IPCI ct@ContractTermsPoly{ contractType = LAM }   = _SCHED_IPCI_PAM ct
-    schedule' IPCB ct@ContractTermsPoly{ contractType = LAM }   = _SCHED_IPCB_LAM ct
-    schedule' RR   ct@ContractTermsPoly{ contractType = LAM }   = _SCHED_RR_PAM ct
-    schedule' RRF  ct@ContractTermsPoly{ contractType = LAM }   = _SCHED_RRF_PAM ct
-    schedule' SC   ct@ContractTermsPoly{ contractType = LAM }   = _SCHED_SC_PAM ct
-
-    schedule' IED  ct@ContractTermsPoly{ contractType = NAM }   = _SCHED_IED_PAM ct
-    schedule' PR   ct@ContractTermsPoly{ contractType = NAM }   = _SCHED_PR_LAM ct
-    schedule' MD   ct@ContractTermsPoly{ contractType = NAM }   = _SCHED_MD_PAM ct
-    schedule' PP   ct@ContractTermsPoly{ contractType = NAM }   = _SCHED_PP_PAM ct
-    schedule' PY   ct@ContractTermsPoly{ contractType = NAM }   = _SCHED_PY_PAM ct
-    schedule' FP   ct@ContractTermsPoly{ contractType = NAM }   = _SCHED_FP_PAM ct
-    schedule' PRD  ct@ContractTermsPoly{ contractType = NAM }   = _SCHED_PRD_PAM ct
-    schedule' TD   ct@ContractTermsPoly{ contractType = NAM }   = _SCHED_TD_PAM ct
-    schedule' IP   ct@ContractTermsPoly{ contractType = NAM }   = _SCHED_IP_NAM ct
-    schedule' IPCI ct@ContractTermsPoly{ contractType = NAM }   = _SCHED_IPCI_NAM ct
-    schedule' IPCB ct@ContractTermsPoly{ contractType = NAM }   = _SCHED_IPCB_LAM ct
-    schedule' RR   ct@ContractTermsPoly{ contractType = NAM }   = _SCHED_RR_PAM ct
-    schedule' RRF  ct@ContractTermsPoly{ contractType = NAM }   = _SCHED_RRF_PAM ct
-    schedule' SC   ct@ContractTermsPoly{ contractType = NAM }   = _SCHED_SC_PAM ct
-
-    schedule' IED  ct@ContractTermsPoly{ contractType = ANN }   = _SCHED_IED_PAM ct
-    schedule' PR   ct@ContractTermsPoly{ contractType = ANN }   = _SCHED_PR_LAM ct
-    schedule' MD   ct@ContractTermsPoly{ contractType = ANN }   = _SCHED_MD_PAM c { maturityDate = maturityDate c <|> maturityDate ct }
-    schedule' PP   ct@ContractTermsPoly{ contractType = ANN }   = _SCHED_PP_PAM ct
-    schedule' PY   ct@ContractTermsPoly{ contractType = ANN }   = _SCHED_PY_PAM ct
-    schedule' FP   ct@ContractTermsPoly{ contractType = ANN }   = _SCHED_FP_PAM ct
-    schedule' PRD  ct@ContractTermsPoly{ contractType = ANN }   = _SCHED_PRD_PAM ct
-    schedule' TD   ct@ContractTermsPoly{ contractType = ANN }   = _SCHED_TD_PAM ct
-    schedule' IP   ct@ContractTermsPoly{ contractType = ANN }   = _SCHED_IP_NAM c { maturityDate = maturityDate c <|> maturityDate ct }
-    schedule' IPCI ct@ContractTermsPoly{ contractType = ANN }   = _SCHED_IPCI_PAM ct
-    schedule' IPCB ct@ContractTermsPoly{ contractType = ANN }   = _SCHED_IPCB_LAM ct
-    schedule' RR   ct@ContractTermsPoly{ contractType = ANN }   = _SCHED_RR_PAM ct
-    schedule' RRF  ct@ContractTermsPoly{ contractType = ANN }   = _SCHED_RRF_PAM ct
-    schedule' SC   ct@ContractTermsPoly{ contractType = ANN }   = _SCHED_SC_PAM ct
-    schedule' PRF  ct@ContractTermsPoly{ contractType = ANN }   = _SCHED_PRF_ANN ct
-
-    schedule' PRD  ct@ContractTermsPoly{ contractType = STK }   = _SCHED_PRD_PAM ct
-    schedule' TD   ct@ContractTermsPoly{ contractType = STK }   = _SCHED_TD_PAM ct
-    schedule' DV   ct@ContractTermsPoly{ contractType = STK }   = _SCHED_DV_STK ct
-
-    schedule' PRD  ct@ContractTermsPoly{ contractType = OPTNS } = _SCHED_PRD_PAM ct
-    schedule' TD   ct@ContractTermsPoly{ contractType = OPTNS } = _SCHED_TD_PAM ct
-    schedule' MD   ct@ContractTermsPoly{ contractType = OPTNS } = _SCHED_MD_PAM c { maturityDate = maturityDate c <|> maturityDate ct } -- TODO
-    schedule' XD   ct@ContractTermsPoly{ contractType = OPTNS } = _SCHED_XD_OPTNS c { maturityDate = maturityDate c <|> maturityDate ct }
-    schedule' STD  ct@ContractTermsPoly{ contractType = OPTNS } = _SCHED_STD_OPTNS c { maturityDate = maturityDate c <|> maturityDate ct }
-
-    schedule' PRD  ct@ContractTermsPoly{ contractType = FUTUR } = _SCHED_PRD_PAM ct
-    schedule' TD   ct@ContractTermsPoly{ contractType = FUTUR } = _SCHED_TD_PAM ct
-    schedule' MD   ct@ContractTermsPoly{ contractType = FUTUR } = _SCHED_MD_PAM c { maturityDate = maturityDate c <|> maturityDate ct } -- TODO
-    schedule' XD   ct@ContractTermsPoly{ contractType = FUTUR } = _SCHED_XD_OPTNS ct { maturityDate = maturityDate c <|> maturityDate ct }
-    schedule' STD  ct@ContractTermsPoly{ contractType = FUTUR } = _SCHED_STD_OPTNS c { maturityDate = maturityDate c <|> maturityDate ct }
-
-    schedule' PRD  ct@ContractTermsPoly{ contractType = SWPPV } = _SCHED_PRD_PAM ct
-    schedule' TD   ct@ContractTermsPoly{ contractType = SWPPV } = _SCHED_TD_PAM ct
-    schedule' IED  ct@ContractTermsPoly{ contractType = SWPPV } = _SCHED_IED_PAM ct
-    schedule' RR   ct@ContractTermsPoly{ contractType = SWPPV } = _SCHED_RR_SWPPV c { maturityDate = maturityDate c <|> maturityDate ct } -- TODO
-    schedule' IP   ct@ContractTermsPoly{ contractType = SWPPV } = _SCHED_IP_SWPPV c { maturityDate = maturityDate c <|> maturityDate ct } -- TODO
-    schedule' IPFX ct@ContractTermsPoly{ contractType = SWPPV } = _SCHED_IPFX_SWPPV c { maturityDate = maturityDate c <|> maturityDate ct } -- TODO
-    schedule' IPFL ct@ContractTermsPoly{ contractType = SWPPV } = _SCHED_IPFL_SWPPV c { maturityDate = maturityDate c <|> maturityDate ct } -- TODO
-    schedule' MD   ct@ContractTermsPoly{ contractType = SWPPV } = _SCHED_MD_PAM c { maturityDate = maturityDate c <|> maturityDate ct } -- TODO
-
-    schedule' _ _                                               = []
-
-maturity :: (ActusNum a, ActusOps a, ScheduleOps a, YearFractionOps a) => ContractTermsPoly a -> Maybe LocalTime
->>>>>>> 070c5d4e
 maturity ContractTermsPoly {contractType = PAM, ..} = maturityDate
 maturity ContractTermsPoly {contractType = LAM, maturityDate = md@(Just _)} = md
 maturity
