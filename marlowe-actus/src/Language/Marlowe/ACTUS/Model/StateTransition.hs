--- conflicted
+++ resolved
@@ -8,20 +8,6 @@
   )
 where
 
-<<<<<<< HEAD
-import           Control.Monad.Reader                             (Reader, reader)
-import           Data.Maybe                                       (fromMaybe, maybeToList)
-import           Data.Time.LocalTime                              (LocalTime)
-import           Language.Marlowe.ACTUS.Domain.BusinessEvents     (EventType (..), RiskFactorsPoly (..))
-import           Language.Marlowe.ACTUS.Domain.ContractState      (ContractStatePoly (..))
-import           Language.Marlowe.ACTUS.Domain.ContractTerms      (CT (..), ContractTermsPoly (..), FEB (..), IPCB (..),
-                                                                   OPTP (..), SCEF (..))
-import           Language.Marlowe.ACTUS.Domain.Ops                (ActusNum (..), ActusOps (..), RoleSignOps (..),
-                                                                   YearFractionOps (_y))
-import           Language.Marlowe.ACTUS.Utility.ANN.Annuity       (annuity)
-import           Language.Marlowe.ACTUS.Utility.ScheduleGenerator (inf, sup)
-import           Prelude                                          hiding (Fractional, Num, (*), (+), (-), (/))
-=======
 import Control.Monad.Reader (Reader, reader)
 import Data.Maybe (fromMaybe, maybeToList)
 import Data.Time.LocalTime (LocalTime)
@@ -31,10 +17,8 @@
                                                     SCEF (..))
 import Language.Marlowe.ACTUS.Domain.Ops (ActusNum (..), ActusOps (..), RoleSignOps (..), YearFractionOps (_y))
 import Language.Marlowe.ACTUS.Utility.ANN.Annuity (annuity)
-import Language.Marlowe.ACTUS.Utility.ScheduleGenerator (inf', sup')
+import Language.Marlowe.ACTUS.Utility.ScheduleGenerator (inf, sup)
 import Prelude hiding (Fractional, Num, (*), (+), (-), (/))
->>>>>>> 070c5d4e
-
 
 -- |The context for state transitions provides the contract terms in addition with
 -- schedules and the maturity of the contract. Furthermore a function to retrieve
