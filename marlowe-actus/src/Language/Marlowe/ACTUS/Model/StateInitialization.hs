--- conflicted
+++ resolved
@@ -15,35 +15,18 @@
   )
 where
 
-<<<<<<< HEAD
-import           Control.Applicative                              ((<|>))
-import           Control.Monad.Reader                             (Reader, reader)
-import           Data.Maybe                                       (fromMaybe, mapMaybe, maybeToList)
-import           GHC.Records                                      (getField)
-import           Language.Marlowe.ACTUS.Domain.ContractState      (ContractStatePoly (..))
-import           Language.Marlowe.ACTUS.Domain.ContractTerms      (CEGE (..), CT (..), ContractStructure (..),
-                                                                   ContractTermsPoly (..), Cycle (..), FEB (..),
-                                                                   IPCB (..), Reference (..), SCEF (..))
-import           Language.Marlowe.ACTUS.Domain.Ops                (ActusNum (..), ActusOps (..), RoleSignOps (_r),
-                                                                   YearFractionOps (..))
-import           Language.Marlowe.ACTUS.Model.StateTransition     (CtxSTF (..))
-import           Language.Marlowe.ACTUS.Utility.ANN.Annuity       (annuity)
-import           Language.Marlowe.ACTUS.Utility.ScheduleGenerator (generateRecurrentSchedule, inf, sup)
-import           Prelude                                          hiding ((*), (+), (-), (/))
-=======
 import Control.Applicative ((<|>))
 import Control.Monad.Reader (Reader, reader)
-import Data.Maybe (fromMaybe, maybeToList)
+import Data.Maybe (fromMaybe, mapMaybe, maybeToList)
+import GHC.Records (getField)
 import Language.Marlowe.ACTUS.Domain.ContractState (ContractStatePoly (..))
-import Language.Marlowe.ACTUS.Domain.ContractTerms (CT (..), ContractTermsPoly (..), Cycle (..), FEB (..), IPCB (..),
-                                                    SCEF (..))
+import Language.Marlowe.ACTUS.Domain.ContractTerms (CEGE (..), CT (..), ContractStructure (..), ContractTermsPoly (..),
+                                                    Cycle (..), FEB (..), IPCB (..), Reference (..), SCEF (..))
 import Language.Marlowe.ACTUS.Domain.Ops (ActusNum (..), ActusOps (..), RoleSignOps (_r), YearFractionOps (..))
 import Language.Marlowe.ACTUS.Model.StateTransition (CtxSTF (..))
 import Language.Marlowe.ACTUS.Utility.ANN.Annuity (annuity)
-import Language.Marlowe.ACTUS.Utility.ScheduleGenerator (generateRecurrentScheduleWithCorrections, inf', sup')
-
+import Language.Marlowe.ACTUS.Utility.ScheduleGenerator (generateRecurrentSchedule, inf, sup)
 import Prelude hiding ((*), (+), (-), (/))
->>>>>>> 070c5d4e
 
 {-# ANN module "HLint: ignore Use camelCase" #-}
 
