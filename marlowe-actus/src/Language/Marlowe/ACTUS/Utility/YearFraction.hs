{-# LANGUAGE RecordWildCards #-}

module Language.Marlowe.ACTUS.Utility.YearFraction
  ( yearFraction
  )
where

<<<<<<< HEAD
import           Data.Time                                   (Day, LocalTime (..), TimeOfDay (..), addLocalTime,
                                                              diffDays, fromGregorian, gregorianMonthLength, isLeapYear,
                                                              toGregorian)
import           Language.Marlowe.ACTUS.Domain.ContractTerms (DCC (..))
=======
import Data.Time (Day, LocalTime (..), TimeOfDay (..), addLocalTime, diffDays, fromGregorian, gregorianMonthLength,
                  isLeapYear, toGregorian)
import Language.Marlowe.ACTUS.Domain.ContractTerms (DCC (DCC_A_360, DCC_A_365, DCC_A_AISDA, DCC_E30_360, DCC_E30_360ISDA))
>>>>>>> 070c5d4e

yearFraction :: DCC -> LocalTime -> LocalTime -> Maybe LocalTime -> Double
yearFraction dcc x y o = yearFraction' dcc (localDay x) (localDay $ clipToMidnight y) (localDay <$> o)

yearFraction' :: DCC -> Day -> Day -> Maybe Day -> Double
yearFraction' DCC_A_AISDA startDay endDay _
  | startDay <= endDay
  = let
      (d1Year, _, _) = toGregorian startDay
      (d2Year, _, _) = toGregorian endDay
      d1YearFraction = (if isLeapYear d1Year then 366 else 365) :: Double
    in
      if d1Year == d2Year
        then fromIntegral (diffDays endDay startDay) / d1YearFraction
        else
          let
            d2YearFraction = (if isLeapYear d2Year then 366 else 365) :: Double
            d1YearLastDay      = fromGregorian (d1Year + 1) 1 1
            d2YearLastDay      = fromGregorian d2Year 1 1
            firstFractionDays  = fromIntegral (diffDays d1YearLastDay startDay)
            secondFractionDays = fromIntegral (diffDays endDay d2YearLastDay)
          in
            (firstFractionDays / d1YearFraction)
              + (secondFractionDays / d2YearFraction) + fromIntegral d2Year - fromIntegral d1Year - 1
  | otherwise
  = 0.0

yearFraction' DCC_A_360 startDay endDay _
  | startDay <= endDay
  = let daysDiff = fromIntegral (diffDays endDay startDay) in daysDiff / 360.0
  | otherwise
  = 0.0

yearFraction' DCC_A_365 startDay endDay _
  | startDay <= endDay
  = let daysDiff = fromIntegral (diffDays endDay startDay) in daysDiff / 365.0
  | otherwise
  = 0.0

yearFraction' DCC_E30_360ISDA _ _ Nothing = error "DCC_E30_360ISDA requires maturity date"
yearFraction' DCC_E30_360ISDA startDay endDay (Just maturityDate)
  | startDay <= endDay
  = let
      (d1Year, d1Month, d1Day) = toGregorian startDay
      (d2Year, d2Month, d2Day) = toGregorian endDay
      d1ChangedDay =
        if isLastDayOfMonth d1Year d1Month d1Day then 30 else d1Day
      d2ChangedDay =
        if isLastDayOfMonth d2Year d2Month d2Day
             && not (endDay == maturityDate && d2Month == 2)
          then 30
          else d2Day
    in
      ( 360.0
        * fromIntegral (d2Year - d1Year)
        + 30.0
        * fromIntegral (d2Month - d1Month)
        + fromIntegral (d2ChangedDay - d1ChangedDay)
        )
        / 360.0
  | otherwise
  = 0.0

yearFraction' DCC_E30_360 startDay endDay _
  | startDay <= endDay
  = let (d1Year, d1Month, d1Day) = toGregorian startDay
        (d2Year, d2Month, d2Day) = toGregorian endDay
        d1ChangedDay             = if d1Day == 31 then 30 else d1Day
        d2ChangedDay             = if d2Day == 31 then 30 else d2Day
    in  ( 360.0
        * fromIntegral (d2Year - d1Year)
        + 30.0
        * fromIntegral (d2Month - d1Month)
        + fromIntegral (d2ChangedDay - d1ChangedDay)
        )
          / 360.0
  | otherwise
  = 0.0

yearFraction' dcc _ _ _ =
  error $ "Unsupported day count convention: " ++ show dcc

isLastDayOfMonth :: Integer -> Int -> Int -> Bool
isLastDayOfMonth year month day = day == gregorianMonthLength year month

-- |Advance to midnight, if one second before midnight - see note in ACTUS specification (2.8. Date/Time)
clipToMidnight :: LocalTime -> LocalTime
clipToMidnight lt@LocalTime {..} | localTimeOfDay == TimeOfDay 23 59 59 = addLocalTime 1 lt
clipToMidnight lt  = lt<|MERGE_RESOLUTION|>--- conflicted
+++ resolved
@@ -4,17 +4,9 @@
   ( yearFraction
   )
 where
-
-<<<<<<< HEAD
-import           Data.Time                                   (Day, LocalTime (..), TimeOfDay (..), addLocalTime,
-                                                              diffDays, fromGregorian, gregorianMonthLength, isLeapYear,
-                                                              toGregorian)
-import           Language.Marlowe.ACTUS.Domain.ContractTerms (DCC (..))
-=======
 import Data.Time (Day, LocalTime (..), TimeOfDay (..), addLocalTime, diffDays, fromGregorian, gregorianMonthLength,
                   isLeapYear, toGregorian)
-import Language.Marlowe.ACTUS.Domain.ContractTerms (DCC (DCC_A_360, DCC_A_365, DCC_A_AISDA, DCC_E30_360, DCC_E30_360ISDA))
->>>>>>> 070c5d4e
+import Language.Marlowe.ACTUS.Domain.ContractTerms (DCC (..))
 
 yearFraction :: DCC -> LocalTime -> LocalTime -> Maybe LocalTime -> Double
 yearFraction dcc x y o = yearFraction' dcc (localDay x) (localDay $ clipToMidnight y) (localDay <$> o)
