{-# LANGUAGE DataKinds             #-}
{-# LANGUAGE DeriveAnyClass        #-}
{-# LANGUAGE DeriveGeneric         #-}
{-# LANGUAGE DerivingStrategies    #-}
{-# LANGUAGE DuplicateRecordFields #-}
{-# LANGUAGE FlexibleInstances     #-}
{-# LANGUAGE LambdaCase            #-}
{-# LANGUAGE NamedFieldPuns        #-}
{-# LANGUAGE OverloadedStrings     #-}
{-# LANGUAGE RecordWildCards       #-}
{-# LANGUAGE TupleSections         #-}
{-# LANGUAGE TypeApplications      #-}
{-# LANGUAGE TypeSynonymInstances  #-}

module Spec.Marlowe.ACTUS.TestFramework
  ( tests
  , testCasesFromFile
  )
  where

<<<<<<< HEAD
import           Control.Applicative                           ((<|>))
import           Control.Monad                                 (join, mzero)
import           Control.Monad.Reader                          (Reader, ask, runReader, withReader)
import           Data.Aeson
import           Data.ByteString.Lazy                          as B (readFile)
import           Data.Char                                     (toUpper)
import           Data.List                                     as L (find, unzip4)
import           Data.Map                                      as Map (Map, elems, lookup)
import           Data.Maybe                                    (fromJust, fromMaybe)
import           Data.Sort                                     (sortOn)
import           Data.Time                                     (LocalTime (..))
import           GHC.Generics                                  (Generic)
import           GHC.Records                                   (getField)
import           Language.Marlowe.ACTUS.Domain.BusinessEvents
import           Language.Marlowe.ACTUS.Domain.ContractState
import           Language.Marlowe.ACTUS.Domain.ContractTerms   hiding (Assertion)
import           Language.Marlowe.ACTUS.Domain.Schedule
import           Language.Marlowe.ACTUS.Generator.Analysis
import           Language.Marlowe.ACTUS.Model.ContractSchedule as S (maturity, schedule)
import           Language.Marlowe.ACTUS.Model.Payoff           (CtxPOF (CtxPOF))
import           Language.Marlowe.ACTUS.Model.StateTransition  (CtxSTF (..))
import           Language.Marlowe.ACTUS.Utility.DateShift      (getFollowingBusinessDay)
import           Test.Tasty
import           Test.Tasty.HUnit                              (Assertion, assertBool, assertFailure, testCase)
import           Text.Printf                                   (printf)
=======
import Control.Applicative ((<|>))
import Control.Monad (mzero)
import Data.Aeson
import Data.ByteString.Lazy as B (readFile)
import Data.Char (toUpper)
import Data.List as L (find)
import Data.Map as Map (Map, elems, lookup)
import Data.Maybe (fromJust, fromMaybe)
import Data.Time (LocalTime (..))
import GHC.Generics (Generic)
import GHC.Records (getField)
import Language.Marlowe.ACTUS.Domain.BusinessEvents
import Language.Marlowe.ACTUS.Domain.ContractTerms hiding (Assertion)
import Language.Marlowe.ACTUS.Domain.Schedule
import Language.Marlowe.ACTUS.Generator.Analysis
import Language.Marlowe.ACTUS.Utility.DateShift (getFollowingBusinessDay)
import Test.Tasty
import Test.Tasty.HUnit (Assertion, assertBool, assertFailure, testCase)
import Text.Printf (printf)
>>>>>>> 070c5d4e

tests :: String -> [TestCase] -> TestTree
tests n t =
  testGroup
    n
    [testCase (getField @"identifier" tc) (runTest tc {terms = setDefaultContractTermValues (terms tc)}) | tc <- t]
  where
    runTest :: TestCase -> Assertion
    runTest tc@TestCase {..} =
      let riskFactors ev date =
            let rf =
                  RiskFactorsPoly
                    { o_rf_CURS = 1.0,
                      o_rf_RRMO = 1.0,
                      o_rf_SCMO = 1.0,
                      pp_payoff = 0.0,
                      xd_payoff = 0.0,
                      dv_payoff = 0.0
                    }

                observedKey RR = marketObjectCodeOfRateReset terms
                observedKey SC = marketObjectCodeOfScalingIndex terms
                observedKey DV = Just (fmap toUpper identifier ++ "_DV")
                observedKey XD = Prelude.head $ map (getMarketObjectCode . reference) (contractStructure terms)
                observedKey _  = settlementCurrency terms

                v = fromMaybe 1.0 $ do
                  k <- observedKey ev
                  DataObserved {values} <- Map.lookup k dataObserved
                  ValueObserved {value} <-
                    L.find
                      ( \ValueObserved {timestamp} ->
                          getFollowingBusinessDay timestamp (fromJust . calendar $ scheduleConfig terms) == date
                      )
                      values
                  return value
             in case ev of
                  RR -> rf {o_rf_RRMO = v}
                  SC -> rf {o_rf_SCMO = v}
                  DV -> rf {dv_payoff = v}
                  XD -> rf {xd_payoff = v}
                  _  -> rf {o_rf_CURS = v}

          cashFlows =
            runReader
              (run tc)
              $ CtxSTF
                terms
                (calculationDay <$> schedule FP terms)
                (calculationDay <$> schedule PR terms)
                (calculationDay <$> schedule IP terms)
                (S.maturity terms)
                riskFactors

       in assertTestResults cashFlows results

    assertTestResults :: [CashFlow] -> [TestResult] -> IO ()
    assertTestResults [] []               = return ()
    assertTestResults (cf : cfs) (r : rs) = assertTestResult cf r >> assertTestResults cfs rs
    assertTestResults _ _                 = assertFailure "Sizes differ"

    assertTestResult :: CashFlow -> TestResult -> IO ()
    assertTestResult CashFlowPoly {..} TestResult {eventDate, eventType, payoff} = do
      assertEqual cashEvent eventType
      assertEqual cashPaymentDay eventDate
      assertEqual (realToFrac amount :: Float) (realToFrac payoff :: Float)
      where
        assertEqual a b = assertBool (err a b) $ a == b
        err a b = printf "Mismatch: actual %s, expected %s" (show a) (show b)

testCasesFromFile :: [String] -> FilePath -> IO [TestCase]
testCasesFromFile excluded testfile =
  load testfile
    >>= either
      msg
      ( return
          . filter (\TestCase {..} -> notElem identifier excluded)
          . elems
      )
  where
    load :: FilePath -> IO (Either String (Map String TestCase))
    load f = eitherDecode <$> B.readFile f
    msg err = putStr ("Cannot parse test specification from file: " ++ testfile ++ "\nError: " ++ err) >> return []

run :: TestCase -> Reader (CtxSTF Double) [CashFlow]
run TestCase {..} = do
  ctx <- ask
  pof <- genProjectedPayoffs

  -- scheduled events
  let schedCfs = genCashflow (contractTerms ctx) <$> pof
  let schedCfsTruncated = maybe schedCfs (\d -> filter ((<= d) . cashCalculationDay) schedCfs) to

  let (_, _, st, _) = unzip4 pof

  -- unscheduled events
  unschedStates <- join <$> mapM (unscheduledEvents (contractTerms ctx) st) eventsObserved
  unschedPayoffs <- trans . genPayoffs $ unschedStates

  return $ case unschedPayoffs of
    [] -> schedCfsTruncated
    _ ->
      -- merging together
      let unschedCfs =
            genCashflow (contractTerms ctx)
              <$> zipWith (\(x, y, z) -> (x,y,z,)) unschedStates unschedPayoffs
          merged = sortOn cashCalculationDay $ schedCfsTruncated ++ unschedCfs
          mergedTo = maybe merged (\d -> filter ((<= d) . cashCalculationDay) merged) $
            case map cashCalculationDay (filter f merged) of
              [] -> Nothing
              ts -> Just $ minimum ts
            where
              f CashFlowPoly {cashEvent = MD}  = True
              f CashFlowPoly {cashEvent = STD} = True
              f _                              = False
       in mergedTo
  where
    trans :: Reader (CtxPOF a) b -> Reader (CtxSTF a) b
    trans = withReader (\ctx -> CtxPOF (contractTerms ctx) (riskFactors ctx))

unscheduledEvents ::
  ContractTerms ->
  [ContractState] ->
  EventObserved ->
  Reader (CtxSTF Double) [(EventType, ShiftedDay, ContractStatePoly Double)]
unscheduledEvents
  ContractTermsPoly
    { contractType,
      contractStructure,
      creditEventTypeCovered = Just CETC_DF
    }
  sts
  EventObserved
    { eventType = CE,
      contractId,
      time,
      states = PRF_DF
    }
    | contractType `elem` [CEG, CEC]
        && Just contractId `elem` map (getContractIdentifier . reference) contractStructure =
      let stn = last $ filter (\st -> sd st < time) sts
       in genStates
            [ (XD, ShiftedDay time time),
              (STD, ShiftedDay time time)
            ]
            stn
unscheduledEvents _ _ _ = return []

getMarketObjectCode :: Reference Double -> Maybe String
getMarketObjectCode (ReferenceId i)    = marketObjectCode i
getMarketObjectCode (ReferenceTerms _) = Nothing

getContractIdentifier :: Reference Double -> Maybe String
getContractIdentifier (ReferenceId i)                         = contractIdentifier i
getContractIdentifier (ReferenceTerms ContractTermsPoly {..}) = Just contractId

data DataObserved = DataObserved
  { identifier :: String
  , values     :: [ValueObserved]
  }
  deriving stock (Show, Generic)
  deriving anyclass (ToJSON)

instance FromJSON DataObserved where
  parseJSON (Object v) =
    DataObserved
      <$> v .: "identifier"
      <*> v .: "data"
  parseJSON _ = mzero

data ValueObserved = ValueObserved
  { timestamp :: LocalTime
  , value     :: Double
  }
  deriving stock (Show, Generic)
  deriving anyclass (ToJSON)

instance FromJSON ValueObserved where
  parseJSON (Object v) =
    ValueObserved
      <$> v .: "timestamp"
      <*> (v .: "value" <|> (read <$> v.: "value"))
  parseJSON _ = mzero

data EventObserved = EventObserved
  { time       :: LocalTime
  , eventType  :: EventType
  , value      :: Double
  , contractId :: String
  , states     :: PRF
  }
  deriving stock (Show, Generic)
  deriving anyclass (ToJSON)

instance FromJSON EventObserved where
  parseJSON (Object v) =
    EventObserved
      <$> v .: "time"
      <*> v .: "type"
      <*> v .: "value"
      <*> v .: "contractId"
      <*> (v .: "states" >>= obj)
    where
      obj (Object o) = o .: "contractPerformance"
      obj _          = fail "Error parsing states"
  parseJSON _ = mzero

data TestResult = TestResult
  { eventDate           :: LocalTime,
    eventType           :: EventType,
    payoff              :: Double,
    currency            :: String,
    notionalPrincipal   :: Double,
    exerciseAmount      :: Maybe Double,
    nominalInterestRate :: Maybe Double,
    accruedInterest     :: Maybe Double
  }
  deriving stock (Show, Generic)
  deriving anyclass (ToJSON)

-- types are inconsistent in json files for NAM and ANN
-- test cases in https://github.com/actusfrf/actus-tests/tree/master/tests
instance FromJSON TestResult where
  parseJSON (Object v) =
    TestResult
      <$> v .: "eventDate"
      <*> v .: "eventType"
      <*> (v .: "payoff" <|> (read <$> v .: "payoff"))
      <*> v .: "currency"
      <*> (v .: "notionalPrincipal" <|> (read <$> v.: "notionalPrincipal"))
      <*> v .:? "exerciseAmount"
      <*> (v .:? "nominalInterestRate" <|> (fmap read <$> v.:? "nominalInterestRate"))
      <*> (v .:? "accruedInterest" <|> (fmap read <$> v.:? "accruedInterest"))
  parseJSON _ = mzero

data TestCase = TestCase
  { identifier     :: String,
    terms          :: ContractTerms,
    to             :: Maybe LocalTime,
    dataObserved   :: Map String DataObserved,
    eventsObserved :: [EventObserved],
    results        :: [TestResult]
  }
  deriving stock (Show, Generic)
  deriving anyclass (ToJSON)

instance FromJSON TestCase where
  parseJSON (Object v) =
    TestCase
      <$> v .: "identifier"
      <*> v .: "terms"
      <*> (v .:? "to" <|> return Nothing)
      <*> v .: "dataObserved"
      <*> v .: "eventsObserved"
      <*> v .: "results"
  parseJSON _ = mzero<|MERGE_RESOLUTION|>--- conflicted
+++ resolved
@@ -18,53 +18,31 @@
   )
   where
 
-<<<<<<< HEAD
-import           Control.Applicative                           ((<|>))
-import           Control.Monad                                 (join, mzero)
-import           Control.Monad.Reader                          (Reader, ask, runReader, withReader)
-import           Data.Aeson
-import           Data.ByteString.Lazy                          as B (readFile)
-import           Data.Char                                     (toUpper)
-import           Data.List                                     as L (find, unzip4)
-import           Data.Map                                      as Map (Map, elems, lookup)
-import           Data.Maybe                                    (fromJust, fromMaybe)
-import           Data.Sort                                     (sortOn)
-import           Data.Time                                     (LocalTime (..))
-import           GHC.Generics                                  (Generic)
-import           GHC.Records                                   (getField)
-import           Language.Marlowe.ACTUS.Domain.BusinessEvents
-import           Language.Marlowe.ACTUS.Domain.ContractState
-import           Language.Marlowe.ACTUS.Domain.ContractTerms   hiding (Assertion)
-import           Language.Marlowe.ACTUS.Domain.Schedule
-import           Language.Marlowe.ACTUS.Generator.Analysis
-import           Language.Marlowe.ACTUS.Model.ContractSchedule as S (maturity, schedule)
-import           Language.Marlowe.ACTUS.Model.Payoff           (CtxPOF (CtxPOF))
-import           Language.Marlowe.ACTUS.Model.StateTransition  (CtxSTF (..))
-import           Language.Marlowe.ACTUS.Utility.DateShift      (getFollowingBusinessDay)
-import           Test.Tasty
-import           Test.Tasty.HUnit                              (Assertion, assertBool, assertFailure, testCase)
-import           Text.Printf                                   (printf)
-=======
 import Control.Applicative ((<|>))
-import Control.Monad (mzero)
+import Control.Monad (join, mzero)
+import Control.Monad.Reader (Reader, ask, runReader, withReader)
 import Data.Aeson
 import Data.ByteString.Lazy as B (readFile)
 import Data.Char (toUpper)
-import Data.List as L (find)
+import Data.List as L (find, unzip4)
 import Data.Map as Map (Map, elems, lookup)
 import Data.Maybe (fromJust, fromMaybe)
+import Data.Sort (sortOn)
 import Data.Time (LocalTime (..))
 import GHC.Generics (Generic)
 import GHC.Records (getField)
 import Language.Marlowe.ACTUS.Domain.BusinessEvents
+import Language.Marlowe.ACTUS.Domain.ContractState
 import Language.Marlowe.ACTUS.Domain.ContractTerms hiding (Assertion)
 import Language.Marlowe.ACTUS.Domain.Schedule
 import Language.Marlowe.ACTUS.Generator.Analysis
+import Language.Marlowe.ACTUS.Model.ContractSchedule as S (maturity, schedule)
+import Language.Marlowe.ACTUS.Model.Payoff (CtxPOF (CtxPOF))
+import Language.Marlowe.ACTUS.Model.StateTransition (CtxSTF (..))
 import Language.Marlowe.ACTUS.Utility.DateShift (getFollowingBusinessDay)
 import Test.Tasty
 import Test.Tasty.HUnit (Assertion, assertBool, assertFailure, testCase)
 import Text.Printf (printf)
->>>>>>> 070c5d4e
 
 tests :: String -> [TestCase] -> TestTree
 tests n t =
