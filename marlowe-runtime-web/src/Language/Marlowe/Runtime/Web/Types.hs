--- conflicted
+++ resolved
@@ -480,50 +480,23 @@
 data CreateTxEnvelope tx = CreateTxEnvelope
   { contractId :: TxOutRef
   , txEnvelope :: TextEnvelope
-<<<<<<< HEAD
   , safetyErrors :: [SafetyError]
-  } deriving (Show, Eq, Generic)
-
-instance ToJSON (CreateTxEnvelope CardanoTx) where
-  toJSON CreateTxEnvelope{..} = object
-    [ ("contractId", toJSON contractId)
-    , ("tx", toJSON txEnvelope)
-    , ("safetyErrors", toJSON safetyErrors)
-    ]
-instance ToJSON (CreateTxEnvelope CardanoTxBody) where
-  toJSON CreateTxEnvelope{..} = object
-    [ ("contractId", toJSON contractId)
-    , ("txBody", toJSON txEnvelope)
-    , ("safetyErrors", toJSON safetyErrors)
-    ]
-
-instance FromJSON (CreateTxEnvelope CardanoTx) where
-  parseJSON = withObject "CreateTxEnvelope" \obj -> CreateTxEnvelope
-    <$> obj .: "contractId"
-    <*> obj .: "tx"
-    <*> obj .: "safetyErrors"
-
-instance FromJSON (CreateTxEnvelope CardanoTxBody) where
-  parseJSON = withObject "CreateTxEnvelope" \obj -> CreateTxEnvelope
-    <$> obj .: "contractId"
-    <*> obj .: "txBody"
-    <*> obj .: "safetyErrors"
-
-=======
-  }
-  deriving (Show, Eq, Ord, Generic)
+  }
+  deriving (Show, Eq, Generic)
 
 instance ToJSON (CreateTxEnvelope CardanoTx) where
   toJSON CreateTxEnvelope{..} =
     object
       [ ("contractId", toJSON contractId)
       , ("tx", toJSON txEnvelope)
+      , ("safetyErrors", toJSON safetyErrors)
       ]
 instance ToJSON (CreateTxEnvelope CardanoTxBody) where
   toJSON CreateTxEnvelope{..} =
     object
       [ ("contractId", toJSON contractId)
       , ("txBody", toJSON txEnvelope)
+      , ("safetyErrors", toJSON safetyErrors)
       ]
 
 instance FromJSON (CreateTxEnvelope CardanoTx) where
@@ -531,29 +504,20 @@
     CreateTxEnvelope
       <$> obj .: "contractId"
       <*> obj .: "tx"
+      <*> obj .: "safetyErrors"
 
 instance FromJSON (CreateTxEnvelope CardanoTxBody) where
   parseJSON = withObject "CreateTxEnvelope" \obj ->
     CreateTxEnvelope
       <$> obj .: "contractId"
       <*> obj .: "txBody"
->>>>>>> 8e155081
+      <*> obj .: "safetyErrors"
 
 instance ToSchema (CreateTxEnvelope CardanoTx) where
   declareNamedSchema _ = do
     contractIdSchema <- declareSchemaRef (Proxy :: Proxy TxOutRef)
     txEnvelopeSchema <- declareSchemaRef (Proxy :: Proxy TextEnvelope)
-<<<<<<< HEAD
     safetyErrorsSchema <- declareSchemaRef (Proxy :: Proxy [SafetyError])
-    return $ NamedSchema (Just "ApplyInputsTxEnvelope") $ mempty
-      & type_ ?~ OpenApiObject
-      & properties .~
-          [ ("contractId", contractIdSchema)
-          , ("tx", txEnvelopeSchema)
-          , ("safetyErrors", safetyErrorsSchema)
-          ]
-      & required .~ [ "contractId", "tx" ]
-=======
     return $
       NamedSchema (Just "ApplyInputsTxEnvelope") $
         mempty
@@ -561,25 +525,15 @@
           & properties
             .~ [ ("contractId", contractIdSchema)
                , ("tx", txEnvelopeSchema)
+               , ("safetyErrors", safetyErrorsSchema)
                ]
           & required .~ ["contractId", "tx"]
->>>>>>> 8e155081
 
 instance ToSchema (CreateTxEnvelope CardanoTxBody) where
   declareNamedSchema _ = do
     contractIdSchema <- declareSchemaRef (Proxy :: Proxy TxOutRef)
     txEnvelopeSchema <- declareSchemaRef (Proxy :: Proxy TextEnvelope)
-<<<<<<< HEAD
     safetyErrorsSchema <- declareSchemaRef (Proxy :: Proxy [SafetyError])
-    return $ NamedSchema (Just "ApplyInputsTxEnvelope") $ mempty
-      & type_ ?~ OpenApiObject
-      & properties .~
-          [ ("contractId", contractIdSchema)
-          , ("txBody", txEnvelopeSchema)
-          , ("safetyErrors", safetyErrorsSchema)
-          ]
-      & required .~ [ "contractId", "txBody" ]
-=======
     return $
       NamedSchema (Just "ApplyInputsTxEnvelope") $
         mempty
@@ -587,10 +541,9 @@
           & properties
             .~ [ ("contractId", contractIdSchema)
                , ("txBody", txEnvelopeSchema)
+               , ("safetyErrors", safetyErrorsSchema)
                ]
           & required .~ ["contractId", "txBody"]
->>>>>>> 8e155081
-
 
 data TextEnvelope = TextEnvelope
   { teType :: Text
