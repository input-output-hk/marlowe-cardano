{ system
  , compiler
  , flags
  , pkgs
  , hsPkgs
  , pkgconfPkgs
  , errorHandler
  , config
  , ... }:
  {
    flags = { defer-plugin-errors = false; };
    package = {
      specVersion = "2.2";
      identifier = { name = "marlowe"; version = "0.1.0.0"; };
      license = "Apache-2.0";
      copyright = "";
      maintainer = "alexander.nemish@iohk.io";
      author = "Alexander Nemish";
      homepage = "";
      url = "";
      synopsis = "Marlowe: financial contracts on Cardano Computation Layer";
      description = "A reference implementation of Marlowe, domain-specific language targeted at\nthe execution of financial contracts in the style of Peyton Jones et al\non Cardano Computation Layer.";
      buildType = "Simple";
      isLocal = true;
      detailLevel = "FullDetails";
      licenseFiles = [ "LICENSE" "NOTICE" ];
      dataDir = ".";
      dataFiles = [];
      extraSrcFiles = [];
      extraTmpFiles = [];
      extraDocFiles = [ "README.md" ];
      };
    components = {
      "library" = {
        depends = [
          (hsPkgs."aeson" or (errorHandler.buildDepError "aeson"))
          (hsPkgs."base" or (errorHandler.buildDepError "base"))
          (hsPkgs."bytestring" or (errorHandler.buildDepError "bytestring"))
          (hsPkgs."containers" or (errorHandler.buildDepError "containers"))
          (hsPkgs."data-default" or (errorHandler.buildDepError "data-default"))
          (hsPkgs."deriving-aeson" or (errorHandler.buildDepError "deriving-aeson"))
          (hsPkgs."lens" or (errorHandler.buildDepError "lens"))
          (hsPkgs."mtl" or (errorHandler.buildDepError "mtl"))
          (hsPkgs."newtype-generics" or (errorHandler.buildDepError "newtype-generics"))
          (hsPkgs."template-haskell" or (errorHandler.buildDepError "template-haskell"))
          (hsPkgs."plutus-chain-index-core" or (errorHandler.buildDepError "plutus-chain-index-core"))
          (hsPkgs."plutus-contract" or (errorHandler.buildDepError "plutus-contract"))
          (hsPkgs."plutus-core" or (errorHandler.buildDepError "plutus-core"))
          (hsPkgs."plutus-ledger" or (errorHandler.buildDepError "plutus-ledger"))
          (hsPkgs."plutus-ledger-constraints" or (errorHandler.buildDepError "plutus-ledger-constraints"))
          (hsPkgs."plutus-tx" or (errorHandler.buildDepError "plutus-tx"))
          (hsPkgs."plutus-use-cases" or (errorHandler.buildDepError "plutus-use-cases"))
          (hsPkgs."text" or (errorHandler.buildDepError "text"))
          (hsPkgs."sbv" or (errorHandler.buildDepError "sbv"))
          (hsPkgs."scientific" or (errorHandler.buildDepError "scientific"))
          (hsPkgs."wl-pprint" or (errorHandler.buildDepError "wl-pprint"))
          (hsPkgs."semigroups" or (errorHandler.buildDepError "semigroups"))
          (hsPkgs."uuid" or (errorHandler.buildDepError "uuid"))
          ] ++ (pkgs.lib).optional (!(compiler.isGhcjs && true || system.isGhcjs)) (hsPkgs."plutus-tx-plugin" or (errorHandler.buildDepError "plutus-tx-plugin"));
        buildable = true;
        modules = [
          "Language/Marlowe"
          "Language/Marlowe/Deserialisation"
          "Language/Marlowe/Extended"
          "Language/Marlowe/Semantics"
          "Language/Marlowe/SemanticsDeserialisation"
          "Language/Marlowe/SemanticsSerialisation"
          "Language/Marlowe/SemanticsTypes"
          "Language/Marlowe/Client"
          "Language/Marlowe/Util"
          "Language/Marlowe/ParserUtil"
          "Language/Marlowe/Scripts"
          "Language/Marlowe/Serialisation"
          "Language/Marlowe/Pretty"
          "Language/Marlowe/Analysis/FSSemantics"
          ];
        hsSourceDirs = [ "src" ];
        };
      exes = {
        "marlowe-pab" = {
          depends = [
            (hsPkgs."base" or (errorHandler.buildDepError "base"))
            (hsPkgs."aeson" or (errorHandler.buildDepError "aeson"))
            (hsPkgs."containers" or (errorHandler.buildDepError "containers"))
            (hsPkgs."data-default" or (errorHandler.buildDepError "data-default"))
            (hsPkgs."freer-simple" or (errorHandler.buildDepError "freer-simple"))
            (hsPkgs."prettyprinter" or (errorHandler.buildDepError "prettyprinter"))
            (hsPkgs."freer-extras" or (errorHandler.buildDepError "freer-extras"))
            (hsPkgs."plutus-contract" or (errorHandler.buildDepError "plutus-contract"))
            (hsPkgs."plutus-ledger" or (errorHandler.buildDepError "plutus-ledger"))
            (hsPkgs."plutus-pab" or (errorHandler.buildDepError "plutus-pab"))
            (hsPkgs."plutus-pab-executables" or (errorHandler.buildDepError "plutus-pab-executables"))
            (hsPkgs."plutus-tx" or (errorHandler.buildDepError "plutus-tx"))
            (hsPkgs."purescript-bridge" or (errorHandler.buildDepError "purescript-bridge"))
            (hsPkgs."marlowe" or (errorHandler.buildDepError "marlowe"))
            (hsPkgs."openapi3" or (errorHandler.buildDepError "openapi3"))
            (hsPkgs."uuid" or (errorHandler.buildDepError "uuid"))
            ] ++ (pkgs.lib).optional (!(compiler.isGhcjs && true || system.isGhcjs)) (hsPkgs."plutus-tx-plugin" or (errorHandler.buildDepError "plutus-tx-plugin"));
          buildable = true;
          modules = [ "MarloweContract" ];
          hsSourceDirs = [ "pab" ];
          mainPath = ([
            "Main.hs"
            ] ++ (pkgs.lib).optional (flags.defer-plugin-errors) "") ++ (pkgs.lib).optional (!(compiler.isGhcjs && true || system.isGhcjs)) "";
          };
<<<<<<< HEAD
        "marlowe-pab-setup" = {
          depends = [
            (hsPkgs."base" or (errorHandler.buildDepError "base"))
            (hsPkgs."aeson" or (errorHandler.buildDepError "aeson"))
            (hsPkgs."containers" or (errorHandler.buildDepError "containers"))
            (hsPkgs."data-default" or (errorHandler.buildDepError "data-default"))
            (hsPkgs."freer-simple" or (errorHandler.buildDepError "freer-simple"))
            (hsPkgs."iohk-monitoring" or (errorHandler.buildDepError "iohk-monitoring"))
            (hsPkgs."monad-logger" or (errorHandler.buildDepError "monad-logger"))
            (hsPkgs."prettyprinter" or (errorHandler.buildDepError "prettyprinter"))
            (hsPkgs."freer-extras" or (errorHandler.buildDepError "freer-extras"))
            (hsPkgs."optparse-applicative" or (errorHandler.buildDepError "optparse-applicative"))
            (hsPkgs."plutus-contract" or (errorHandler.buildDepError "plutus-contract"))
            (hsPkgs."plutus-ledger" or (errorHandler.buildDepError "plutus-ledger"))
            (hsPkgs."plutus-pab" or (errorHandler.buildDepError "plutus-pab"))
            (hsPkgs."plutus-pab-executables" or (errorHandler.buildDepError "plutus-pab-executables"))
            (hsPkgs."plutus-tx" or (errorHandler.buildDepError "plutus-tx"))
            (hsPkgs."purescript-bridge" or (errorHandler.buildDepError "purescript-bridge"))
            (hsPkgs."marlowe" or (errorHandler.buildDepError "marlowe"))
            (hsPkgs."openapi3" or (errorHandler.buildDepError "openapi3"))
            (hsPkgs."uuid" or (errorHandler.buildDepError "uuid"))
            ] ++ (pkgs.lib).optional (!(compiler.isGhcjs && true || system.isGhcjs)) (hsPkgs."plutus-tx-plugin" or (errorHandler.buildDepError "plutus-tx-plugin"));
          buildable = true;
          modules = [ "SetupParser" "MarloweContract" ];
          hsSourceDirs = [ "pab" ];
          mainPath = ([
            "Setup.hs"
            ] ++ (pkgs.lib).optional (flags.defer-plugin-errors) "") ++ (pkgs.lib).optional (!(compiler.isGhcjs && true || system.isGhcjs)) "";
          };
        "marlowe-cli" = {
          depends = [
            (hsPkgs."base" or (errorHandler.buildDepError "base"))
            (hsPkgs."aeson" or (errorHandler.buildDepError "aeson"))
            (hsPkgs."aeson-pretty" or (errorHandler.buildDepError "aeson-pretty"))
            (hsPkgs."base16-bytestring" or (errorHandler.buildDepError "base16-bytestring"))
            (hsPkgs."bytestring" or (errorHandler.buildDepError "bytestring"))
            (hsPkgs."cardano-api" or (errorHandler.buildDepError "cardano-api"))
            (hsPkgs."marlowe" or (errorHandler.buildDepError "marlowe"))
            (hsPkgs."mtl" or (errorHandler.buildDepError "mtl"))
            (hsPkgs."optparse-applicative" or (errorHandler.buildDepError "optparse-applicative"))
            (hsPkgs."plutus-ledger" or (errorHandler.buildDepError "plutus-ledger"))
            (hsPkgs."plutus-ledger-api" or (errorHandler.buildDepError "plutus-ledger-api"))
            (hsPkgs."plutus-tx" or (errorHandler.buildDepError "plutus-tx"))
            (hsPkgs."serialise" or (errorHandler.buildDepError "serialise"))
            (hsPkgs."text" or (errorHandler.buildDepError "text"))
            ];
          buildable = true;
          modules = [
            "Language/Marlowe/CLI"
            "Language/Marlowe/CLI/Export"
            "Language/Marlowe/CLI/Orphans"
            "Language/Marlowe/CLI/Types"
            "Paths_marlowe"
            ];
          hsSourceDirs = [ "cli" ];
          mainPath = [
            "Main.hs"
            ] ++ (pkgs.lib).optional (flags.defer-plugin-errors) "";
          };
=======
>>>>>>> 4411f89d
        };
      tests = {
        "marlowe-test-long-running" = {
          depends = [
            (hsPkgs."aeson" or (errorHandler.buildDepError "aeson"))
            (hsPkgs."base" or (errorHandler.buildDepError "base"))
            (hsPkgs."containers" or (errorHandler.buildDepError "containers"))
            (hsPkgs."data-default" or (errorHandler.buildDepError "data-default"))
            (hsPkgs."hint" or (errorHandler.buildDepError "hint"))
            (hsPkgs."lens" or (errorHandler.buildDepError "lens"))
            (hsPkgs."bytestring" or (errorHandler.buildDepError "bytestring"))
            (hsPkgs."freer-simple" or (errorHandler.buildDepError "freer-simple"))
            (hsPkgs."tasty" or (errorHandler.buildDepError "tasty"))
            (hsPkgs."tasty-hunit" or (errorHandler.buildDepError "tasty-hunit"))
            (hsPkgs."tasty-quickcheck" or (errorHandler.buildDepError "tasty-quickcheck"))
            (hsPkgs."text" or (errorHandler.buildDepError "text"))
            (hsPkgs."serialise" or (errorHandler.buildDepError "serialise"))
            (hsPkgs."cborg" or (errorHandler.buildDepError "cborg"))
            (hsPkgs."plutus-chain-index-core" or (errorHandler.buildDepError "plutus-chain-index-core"))
            (hsPkgs."plutus-contract" or (errorHandler.buildDepError "plutus-contract"))
            (hsPkgs."plutus-ledger" or (errorHandler.buildDepError "plutus-ledger"))
            (hsPkgs."plutus-pab-executables" or (errorHandler.buildDepError "plutus-pab-executables"))
            (hsPkgs."marlowe" or (errorHandler.buildDepError "marlowe"))
            (hsPkgs."plutus-tx" or (errorHandler.buildDepError "plutus-tx"))
            (hsPkgs."QuickCheck" or (errorHandler.buildDepError "QuickCheck"))
            (hsPkgs."template-haskell" or (errorHandler.buildDepError "template-haskell"))
            (hsPkgs."streaming" or (errorHandler.buildDepError "streaming"))
            (hsPkgs."plutus-pab" or (errorHandler.buildDepError "plutus-pab"))
            (hsPkgs."async" or (errorHandler.buildDepError "async"))
            (hsPkgs."prettyprinter" or (errorHandler.buildDepError "prettyprinter"))
            (hsPkgs."purescript-bridge" or (errorHandler.buildDepError "purescript-bridge"))
            (hsPkgs."servant-client" or (errorHandler.buildDepError "servant-client"))
            (hsPkgs."http-client" or (errorHandler.buildDepError "http-client"))
            (hsPkgs."websockets" or (errorHandler.buildDepError "websockets"))
            (hsPkgs."network" or (errorHandler.buildDepError "network"))
            (hsPkgs."openapi3" or (errorHandler.buildDepError "openapi3"))
            (hsPkgs."uuid" or (errorHandler.buildDepError "uuid"))
            ];
          buildable = true;
          modules = [ "Spec/PAB/Workflow" "MarloweContract" ];
          hsSourceDirs = [ "test" "pab" ];
          mainPath = [ "SpecLongRunning.hs" ];
          };
        "marlowe-test" = {
          depends = [
            (hsPkgs."aeson" or (errorHandler.buildDepError "aeson"))
            (hsPkgs."base" or (errorHandler.buildDepError "base"))
            (hsPkgs."containers" or (errorHandler.buildDepError "containers"))
            (hsPkgs."data-default" or (errorHandler.buildDepError "data-default"))
            (hsPkgs."hint" or (errorHandler.buildDepError "hint"))
            (hsPkgs."lens" or (errorHandler.buildDepError "lens"))
            (hsPkgs."bytestring" or (errorHandler.buildDepError "bytestring"))
            (hsPkgs."freer-simple" or (errorHandler.buildDepError "freer-simple"))
            (hsPkgs."tasty" or (errorHandler.buildDepError "tasty"))
            (hsPkgs."tasty-hunit" or (errorHandler.buildDepError "tasty-hunit"))
            (hsPkgs."tasty-quickcheck" or (errorHandler.buildDepError "tasty-quickcheck"))
            (hsPkgs."text" or (errorHandler.buildDepError "text"))
            (hsPkgs."serialise" or (errorHandler.buildDepError "serialise"))
            (hsPkgs."cborg" or (errorHandler.buildDepError "cborg"))
            (hsPkgs."plutus-chain-index-core" or (errorHandler.buildDepError "plutus-chain-index-core"))
            (hsPkgs."plutus-contract" or (errorHandler.buildDepError "plutus-contract"))
            (hsPkgs."plutus-ledger" or (errorHandler.buildDepError "plutus-ledger"))
            (hsPkgs."plutus-ledger-api" or (errorHandler.buildDepError "plutus-ledger-api"))
            (hsPkgs."plutus-ledger-constraints" or (errorHandler.buildDepError "plutus-ledger-constraints"))
            (hsPkgs."plutus-pab-executables" or (errorHandler.buildDepError "plutus-pab-executables"))
            (hsPkgs."marlowe" or (errorHandler.buildDepError "marlowe"))
            (hsPkgs."plutus-tx" or (errorHandler.buildDepError "plutus-tx"))
            (hsPkgs."QuickCheck" or (errorHandler.buildDepError "QuickCheck"))
            (hsPkgs."template-haskell" or (errorHandler.buildDepError "template-haskell"))
            (hsPkgs."streaming" or (errorHandler.buildDepError "streaming"))
            (hsPkgs."plutus-pab" or (errorHandler.buildDepError "plutus-pab"))
            (hsPkgs."async" or (errorHandler.buildDepError "async"))
            (hsPkgs."prettyprinter" or (errorHandler.buildDepError "prettyprinter"))
            (hsPkgs."purescript-bridge" or (errorHandler.buildDepError "purescript-bridge"))
            (hsPkgs."servant-client" or (errorHandler.buildDepError "servant-client"))
            (hsPkgs."http-client" or (errorHandler.buildDepError "http-client"))
            (hsPkgs."websockets" or (errorHandler.buildDepError "websockets"))
            (hsPkgs."network" or (errorHandler.buildDepError "network"))
            (hsPkgs."openapi3" or (errorHandler.buildDepError "openapi3"))
            (hsPkgs."uuid" or (errorHandler.buildDepError "uuid"))
            ];
          buildable = true;
          modules = [
            "Spec/Marlowe/Common"
            "Spec/Marlowe/Marlowe"
            "Spec/Marlowe/AutoExecute"
            "MarloweContract"
            ];
          hsSourceDirs = [ "test" "pab" ];
          mainPath = [ "Spec.hs" ];
          };
        };
      };
    } // rec { src = (pkgs.lib).mkDefault ../marlowe; }<|MERGE_RESOLUTION|>--- conflicted
+++ resolved
@@ -103,7 +103,6 @@
             "Main.hs"
             ] ++ (pkgs.lib).optional (flags.defer-plugin-errors) "") ++ (pkgs.lib).optional (!(compiler.isGhcjs && true || system.isGhcjs)) "";
           };
-<<<<<<< HEAD
         "marlowe-pab-setup" = {
           depends = [
             (hsPkgs."base" or (errorHandler.buildDepError "base"))
@@ -133,38 +132,6 @@
             "Setup.hs"
             ] ++ (pkgs.lib).optional (flags.defer-plugin-errors) "") ++ (pkgs.lib).optional (!(compiler.isGhcjs && true || system.isGhcjs)) "";
           };
-        "marlowe-cli" = {
-          depends = [
-            (hsPkgs."base" or (errorHandler.buildDepError "base"))
-            (hsPkgs."aeson" or (errorHandler.buildDepError "aeson"))
-            (hsPkgs."aeson-pretty" or (errorHandler.buildDepError "aeson-pretty"))
-            (hsPkgs."base16-bytestring" or (errorHandler.buildDepError "base16-bytestring"))
-            (hsPkgs."bytestring" or (errorHandler.buildDepError "bytestring"))
-            (hsPkgs."cardano-api" or (errorHandler.buildDepError "cardano-api"))
-            (hsPkgs."marlowe" or (errorHandler.buildDepError "marlowe"))
-            (hsPkgs."mtl" or (errorHandler.buildDepError "mtl"))
-            (hsPkgs."optparse-applicative" or (errorHandler.buildDepError "optparse-applicative"))
-            (hsPkgs."plutus-ledger" or (errorHandler.buildDepError "plutus-ledger"))
-            (hsPkgs."plutus-ledger-api" or (errorHandler.buildDepError "plutus-ledger-api"))
-            (hsPkgs."plutus-tx" or (errorHandler.buildDepError "plutus-tx"))
-            (hsPkgs."serialise" or (errorHandler.buildDepError "serialise"))
-            (hsPkgs."text" or (errorHandler.buildDepError "text"))
-            ];
-          buildable = true;
-          modules = [
-            "Language/Marlowe/CLI"
-            "Language/Marlowe/CLI/Export"
-            "Language/Marlowe/CLI/Orphans"
-            "Language/Marlowe/CLI/Types"
-            "Paths_marlowe"
-            ];
-          hsSourceDirs = [ "cli" ];
-          mainPath = [
-            "Main.hs"
-            ] ++ (pkgs.lib).optional (flags.defer-plugin-errors) "";
-          };
-=======
->>>>>>> 4411f89d
         };
       tests = {
         "marlowe-test-long-running" = {
