--- conflicted
+++ resolved
@@ -51,38 +51,13 @@
     ${script}
   '';
 
-<<<<<<< HEAD
-  fixStylishHaskell = pkgs.callPackage (inputs.plutus-apps + "/nix/pkgs/fix-stylish-haskell") { inherit stylish-haskell; };
-  fixPngOptimization = pkgs.callPackage (inputs.plutus-apps + "/nix/pkgs/fix-png-optimization") { };
-=======
   fixStylishHaskell = pkgs.callPackage ./fix-stylish-haskell.nix { inherit stylish-haskell; };
-  updateMaterialized = writeShellScriptBinInRepoRoot "updateMaterialized" ''
-    # This runs the 'updateMaterialize' script in all platform combinations we care about.
-    # See the comment in ./haskell/haskell.nix
-
-    # Update the linux files (will do for all unixes atm).
-    $(nix-build default.nix -A marlowe.haskell.project.plan-nix.passthru.updateMaterialized --argstr system x86_64-linux "$@") &
-    $(nix-build default.nix -A marlowe.haskell.project.plan-nix.passthru.updateMaterialized --argstr system x86_64-darwin "$@") &
-    $(nix-build default.nix -A marlowe.haskell.project.plan-nix.passthru.updateMaterialized --argstr system windows "$@") &
-    $(nix-build default.nix -A marlowe.haskell.project.projectCross.mingwW64.plan-nix.passthru.updateMaterialized --argstr system x86_64-linux "$@") &
-
-    # This updates the sha files for the extra packages
-    $(nix-build default.nix -A marlowe.haskell.extraPackages.updateAllShaFiles --argstr system x86_64-linux "$@") &
-    $(nix-build default.nix -A marlowe.haskell.extraPackages.updateAllShaFiles --argstr system x86_64-darwin "$@") &
-    wait
-  '';
->>>>>>> 03805779
 
   #
   # sphinx python packages
   #
-<<<<<<< HEAD
-  sphinx-markdown-tables = pkgs.python3Packages.callPackage (inputs.plutus-apps + "/nix/pkgs/sphinx-markdown-tables") { };
-  sphinxemoji = pkgs.python3Packages.callPackage (inputs.plutus-apps + "/nix/pkgs/sphinxemoji") { };
-=======
   sphinx-markdown-tables = pkgs.python3Packages.callPackage ./sphinx-markdown-tables.nix { };
   sphinxemoji = pkgs.python3Packages.callPackage ./sphinxemoji.nix { };
->>>>>>> 03805779
 
   # By default pre-commit-hooks.nix uses its own pinned version of nixpkgs. In order to
   # to get it to use our version we have to (somewhat awkwardly) use `nix/default.nix`
@@ -92,40 +67,9 @@
     inherit (inputs) nixpkgs;
   });
 
-<<<<<<< HEAD
-  # easy-purescript-nix has some kind of wacky internal IFD
-  # usage that breaks the logic that makes source fetchers
-  # use native dependencies. This isn't easy to fix, since
-  # the only places that need to use native dependencies
-  # are deep inside, and we don't want to build the whole
-  # thing native. Fortunately, we only want to build the
-  # client on Linux, so that's okay. However, it does
-  # mean that e.g. we can't build the client dep updating
-  # script on Darwin.
-  easyPS =
-    let
-      p = pkgs.callPackage (inputs.easy-purescript-nix) { };
-    in
-    p // { purs = p.purs-0_14_9; };
-
-
-  # We pull out some packages from easyPS that are a pain to get otherwise.
-  # This does mean we can't as easily control the version we get, though.
-  inherit (easyPS) purs-tidy purs spago spago2nix psa purescript-language-server pscid;
-
-=======
->>>>>>> 03805779
   # sphinx haddock support
   sphinxcontrib-haddock = pkgs.callPackage (inputs.sphinxcontrib-haddock) { pythonPackages = pkgs.python3Packages; };
 
-<<<<<<< HEAD
-  # ghc web service
-  web-ghc = pkgs.callPackage (inputs.plutus-apps + "/nix/pkgs/web-ghc") { inherit haskell; extraPackagesFun = ps: [ ps.marlowe ]; };
-
-  webCommon = pkgs.callPackage inputs.web-common { inherit gitignore-nix; };
-
-=======
->>>>>>> 03805779
   formatting = pkgs.callPackage ./formatting.nix {
     inherit writeShellScriptBinInRepoRoot;
   };
@@ -147,37 +91,16 @@
   # Collect everything to be exported under `plutus.lib`: builders/functions/utils
   lib = rec {
     inherit gitignore-nix;
-<<<<<<< HEAD
     haddock-combine = pkgs.callPackage (inputs.plutus-core + "/nix/lib/haddock-combine.nix") { inherit sphinxcontrib-haddock; };
-    filterNpm = pkgs.callPackage (inputs.plutus-apps + "/nix/lib/filter-npm.nix") { };
-    npmlock2nix = pkgs.callPackage inputs.npmlock2nix { };
-    buildPursPackage = pkgs.callPackage (inputs.plutus-apps + "/nix/lib/purescript.nix") { inherit easyPS; inherit (pkgs) nodejs; };
-    buildNodeModules = pkgs.callPackage (inputs.plutus-apps + "/nix/lib/node_modules.nix") ({
-      inherit npmlock2nix;
-    } // pkgs.lib.optionalAttrs (stdenv.isDarwin) {
-      CoreServices = pkgs.darwin.apple_sdk.frameworks.CoreServices;
-      xcodebuild = pkgs.xcodebuild;
-    });
-=======
-    haddock-combine = pkgs.callPackage (sources.plutus-core + "/nix/lib/haddock-combine.nix") { inherit sphinxcontrib-haddock; };
->>>>>>> 03805779
   };
 
 in
 {
   inherit sphinx-markdown-tables sphinxemoji sphinxcontrib-haddock;
   inherit nix-pre-commit-hooks;
-<<<<<<< HEAD
-  inherit haskell cabal-install cardano-repo-tool stylish-haskell hlint haskell-language-server haskell-language-server-wrapper hie-bios cardano-cli cardano-node;
-  inherit purs-tidy purs spago spago2nix psa purescript-language-server pscid;
-  inherit fixStylishHaskell fixPngOptimization updateClientDeps writeShellScriptBinInRepoRoot;
-  inherit web-ghc;
-  inherit easyPS plutus-haddock-combined;
-=======
   inherit haskell cabal-install cardano-repo-tool stylish-haskell hlint haskell-language-server haskell-language-server-wrapper hie-bios cardano-address cardano-cli cardano-node;
-  inherit fixStylishHaskell updateMaterialized writeShellScriptBinInRepoRoot;
+  inherit fixStylishHaskell writeShellScriptBinInRepoRoot;
   inherit plutus-haddock-combined;
->>>>>>> 03805779
   inherit lib;
   inherit (formatting) fix-prettier;
 }