{ pkgs
, network
, cardano-cli
, cardano-node
<<<<<<< HEAD
, plutus-chain-index
, packagesBySystem
, marlowe
}:
let
  inherit (pkgs) lib;
  marlowe-pab-exe = marlowe-pab + "/bin/marlowe-pab";
  marlowe-dashboard-exe = marlowe-dashboard + "/bin/marlowe-dashboard-server";
=======
}:
let
  # FIXME: This was copied in anger from marlowe-dashboard-client/dev - cleanup this stuff when needed.
  nodeConfig = { AlonzoGenesisFile ? config.AlonzoGenesisFile, ByronGenesisFile ? config.ByronGenesisFile, ShelleyGenesisFile ? config.ShelleyGenesisFile, config }:
    config // {
      inherit AlonzoGenesisFile ByronGenesisFile ShelleyGenesisFile;
      TraceDNSResolver = false;
      TraceDNSSubscription = false;
      TraceIpSubscription = false;
      TraceMempool = true;
      TracePeerSelection = false;
      TracePeerSelectionActions = false;
      TracePublicRootPeers = false;
      defaultScribes = [
        [ "StdoutSK" "stdout" ]
      ];
      minSeverity = "Info";
      setupScribes = [
        {
          scFormat = "ScText";
          scKind = "StdoutSK";
          scName = "stdout";
          scRotation = null;
        }
      ];
    };
>>>>>>> 03805779

  devNetworkConfig = rec {
    topology = network.topology;
    node = {
      config-file = pkgs.writeTextFile {
        name = "node-config.json";
        text = builtins.toJSON (nodeConfig { config = network.nodeConfig; });

      };
      port = 3001;
      socket-path = "/tmp/node.socket";
      database-path = "db/node.db";
    };
  };

  run-chainseekd = writeShellScriptBinInRepoRoot "run-chainseekd" ''
    cd marlowe-chain-sync
    cabal run chainseekd -- \
      --testnet-magic ${builtins.toString network.magic} \
      --socket-path ${devNetworkConfig.node.socket-path} \
      --database-uri postgresql://postgres@0.0.0.0/chain \
      --genesis-config-file ${network.nodeConfig.ByronGenesisFile} \
      --genesis-config-file-hash ${network.nodeConfig.ByronGenesisHash}
  '';

  start-cardano-node = writeShellScriptBinInRepoRoot "start-cardano-node" ''
    echo "socket path = ${devNetworkConfig.node.socket-path}"
    export DATA_DIR=${devNetworkConfig.node.database-path}
    export ENVIRONMENT=${network.name}
    export SOCKET_PATH=${devNetworkConfig.node.socket-path}
    mkdir -p ${devNetworkConfig.node.database-path}
    ${pkgs.cardano.entrypoints.cardano-node}/bin/entrypoint
  '';

  #
  # dev convenience scripts
  #
  writeShellScriptBinInRepoRoot = name: script: pkgs.writeShellScriptBin name ''
    cd `${pkgs.git}/bin/git rev-parse --show-toplevel`
    ${script}
  '';

  nix-flakes-alias = pkgs.runCommand "nix-flakes-alias" { } ''
    mkdir -p $out/bin
    ln -sv ${pkgs.nixFlakes}/bin/nix $out/bin/nix-flakes
  '';

in
{
<<<<<<< HEAD
  inherit start-cardano-node start-wallet start-chain-index start-marlowe-pab start-dashboard-server start-marlowe-run;

  updateMaterialized = writeShellScriptBinInRepoRoot "updateMaterialized" ''
    # comment to appease nixpkgs-fmt
    ${lib.concatStringsSep "\n" (lib.mapAttrsToList
      (system: packages:
      let
        haskell = packages.marlowe.haskell;
      in
      ''
        # comment to appease nixpkgs-fmt
        ${haskell.project.plan-nix.passthru.generateMaterialized} \
          ./nix/pkgs/haskell/materialized-${lib.removePrefix "x86_64-" system} &

        ${haskell.extraPackages.updateAllShaFiles} &
      '')
      packagesBySystem)}
      ${marlowe.haskell.project.projectCross.mingwW64.plan-nix.passthru.generateMaterialized} ./nix/pkgs/haskell/materialized-windows &

      wait
  '';
=======
  inherit nix-flakes-alias run-chainseekd start-cardano-node;
>>>>>>> 03805779
}<|MERGE_RESOLUTION|>--- conflicted
+++ resolved
@@ -2,18 +2,12 @@
 , network
 , cardano-cli
 , cardano-node
-<<<<<<< HEAD
-, plutus-chain-index
 , packagesBySystem
 , marlowe
 }:
 let
   inherit (pkgs) lib;
-  marlowe-pab-exe = marlowe-pab + "/bin/marlowe-pab";
-  marlowe-dashboard-exe = marlowe-dashboard + "/bin/marlowe-dashboard-server";
-=======
-}:
-let
+
   # FIXME: This was copied in anger from marlowe-dashboard-client/dev - cleanup this stuff when needed.
   nodeConfig = { AlonzoGenesisFile ? config.AlonzoGenesisFile, ByronGenesisFile ? config.ByronGenesisFile, ShelleyGenesisFile ? config.ShelleyGenesisFile, config }:
     config // {
@@ -38,7 +32,6 @@
         }
       ];
     };
->>>>>>> 03805779
 
   devNetworkConfig = rec {
     topology = network.topology;
@@ -88,8 +81,7 @@
 
 in
 {
-<<<<<<< HEAD
-  inherit start-cardano-node start-wallet start-chain-index start-marlowe-pab start-dashboard-server start-marlowe-run;
+  inherit nix-flakes-alias run-chainseekd start-cardano-node;
 
   updateMaterialized = writeShellScriptBinInRepoRoot "updateMaterialized" ''
     # comment to appease nixpkgs-fmt
@@ -110,7 +102,4 @@
 
       wait
   '';
-=======
-  inherit nix-flakes-alias run-chainseekd start-cardano-node;
->>>>>>> 03805779
 }