--- conflicted
+++ resolved
@@ -21,49 +21,27 @@
 
   iohkNixMain = import inputs.iohk-nix { };
 
-<<<<<<< HEAD
-  extraOverlays =
-    # Haskell.nix (https://github.com/input-output-hk/haskell.nix)
-    [ haskell-nix.overlay ]
-    # our own overlays:
-    # needed for cardano-api wich uses a patched libsodium
-    ++ iohkNixMain.overlays.crypto
-    ++ iohkNixMain.overlays.iohkNix
-    ++ ownOverlays;
-
-  pkgs = import inputs.nixpkgs {
-    inherit crossSystem;
-=======
-  nixpkgsArgs = haskellNix.nixpkgsArgs // {
+  nixpkgsArgs = {
     overlays =
       # Haskell.nix (https://github.com/input-output-hk/haskell.nix)
-      haskellNix.nixpkgsArgs.overlays
-        # our own overlays:
-        # needed for cardano-api wich uses a patched libsodium
-        ++ iohkNixMain.overlays.crypto
-        ++ iohkNixMain.overlays.iohkNix
-        ++ [ (final: prev: { cardano = (import sources.cardano-world { nixpkgs = final; }).${system}.cardano; }) ]
-        ++ ownOverlays
-        ++ overlays;
-    config = haskellNix.nixpkgsArgs.config // config;
->>>>>>> 03805779
+      [ haskell-nix.overlay ]
+      # our own overlays:
+      # needed for cardano-api wich uses a patched libsodium
+      ++ iohkNixMain.overlays.crypto
+      ++ iohkNixMain.overlays.iohkNix
+      ++ [ (final: prev: { cardano = (import inputs.cardano-world { nixpkgs = final; }).${system}.cardano; }) ]
+      ++ ownOverlays;
+    inherit (haskell-nix) config;
+    inherit crossSystem;
     # In nixpkgs versions older than 21.05, if we don't explicitly pass
     # in localSystem we will hit a code path that uses builtins.currentSystem,
     # which breaks flake's pure evaluation.
     localSystem = { inherit system; };
-<<<<<<< HEAD
-    overlays = extraOverlays;
-    config = haskell-nix.config;
   };
 
+  pkgs = import inputs.nixpkgs nixpkgsArgs;
+
   marlowe = import ./pkgs { inherit pkgs checkMaterialization enableHaskellProfiling inputs source-repo-override system evalSystem; };
-=======
-  };
-
-  pkgs = import haskellNix.sources.nixpkgs-unstable nixpkgsArgs;
-
-  marlowe = import ./pkgs { inherit pkgs checkMaterialization enableHaskellProfiling sources source-repo-override; };
->>>>>>> 03805779
 
 in
 {
