--- conflicted
+++ resolved
@@ -79,11 +79,7 @@
   '';
 
   # We assume that all the components are versioned together.
-<<<<<<< HEAD
-  marloweRuntimeVersion = "0.0.2";
-=======
   marloweRuntimeVersion = "0.0.3";
->>>>>>> cc4a9b41
   symlinks = runCommand "symlinks" { } ''
     mkdir -p $out
     ln -sv ${run-sqitch}/bin/run-sqitch $out
