--- conflicted
+++ resolved
@@ -4,7 +4,6 @@
 , fix-prettier
 , src
 , docs
-, inputs
 , vmCompileTests ? false
 }:
 let
@@ -28,17 +27,4 @@
     src = cleanSrc;
     inherit (pkgs) nixpkgs-fmt;
   };
-<<<<<<< HEAD
-
-  pngOptimization = pkgs.callPackage ./png-optimization.nix {
-    src = cleanSrc;
-    inherit fixPngOptimization;
-  };
-
-  vmTests = pkgs.callPackage ./vm.nix {
-    inherit vmCompileTests marlowe-playground
-      marlowe-dashboard web-ghc plutus-pab marlowe-pab docs inputs;
-  };
-=======
->>>>>>> 03805779
 }