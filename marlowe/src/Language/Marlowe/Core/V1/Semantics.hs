-- editorconfig-checker-disable-file

-----------------------------------------------------------------------------
--
-- Module      :  $Headers
-- License     :  Apache 2.0
--
-- Stability   :  Experimental
-- Portability :  Portable
--
-----------------------------------------------------------------------------
{-# LANGUAGE DataKinds #-}
{-# LANGUAGE DefaultSignatures #-}
{-# LANGUAGE DeriveAnyClass #-}
{-# LANGUAGE DeriveGeneric #-}
{-# LANGUAGE DerivingVia #-}
{-# LANGUAGE FlexibleContexts #-}
{-# LANGUAGE FlexibleInstances #-}
{-# LANGUAGE GeneralizedNewtypeDeriving #-}
{-# LANGUAGE MultiParamTypeClasses #-}
{-# LANGUAGE NamedFieldPuns #-}
{-# LANGUAGE OverloadedStrings #-}
{-# LANGUAGE RankNTypes #-}
{-# LANGUAGE RecordWildCards #-}
{-# LANGUAGE TemplateHaskell #-}
{-# LANGUAGE NoImplicitPrelude #-}
{-# OPTIONS_GHC -Wno-name-shadowing #-}
{-# OPTIONS_GHC -Wno-simplifiable-class-constraints #-}
{-# OPTIONS_GHC -fno-ignore-interface-pragmas #-}
{-# OPTIONS_GHC -fno-omit-interface-pragmas #-}
-- A big hammer, but it helps.
{-# OPTIONS_GHC -fno-specialise #-}
{-# OPTIONS_GHC -fno-warn-orphans #-}

{- HLINT ignore "Avoid restricted function" -}

-- | = Marlowe: financial contracts domain specific language for blockchain
--
--   Here we present a reference implementation of Marlowe, domain-specific language targeted at
--   the execution of financial contracts in the style of Peyton Jones et al
--   on Cardano.
--
--   This is the Haskell implementation of Marlowe semantics for Cardano.
--
--   == Semantics
--
--   Semantics is based on <https://github.com/input-output-hk/marlowe/blob/stable/src/Semantics.hs>
--
--   Marlowe Contract execution is a chain of transactions,
--   where remaining contract and its state is passed through /Datum/,
--   and actions (i.e. /Choices/) are passed as
--   /Redeemer Script/
--
--   /Validation Script/ is always the same Marlowe interpreter implementation, available below.
module Language.Marlowe.Core.V1.Semantics (
  -- * Semantics
  MarloweData (..),
  MarloweParams (..),
  Payment (..),
  TransactionInput (..),
  TransactionOutput (..),
  computeTransaction,
  playTrace,

  -- * Supporting Functions
  addMoneyToAccount,
  applyAction,
  applyAllInputs,
  applyCases,
  applyInput,
  convertReduceWarnings,
  evalObservation,
  evalValue,
  fixInterval,
  getContinuation,
  giveMoney,
  moneyInAccount,
  playTraceAux,
  reduceContractStep,
  reduceContractUntilQuiescent,
  refundOne,
  updateMoneyInAccount,

  -- * Supporting Types
  ApplyAction (..),
  ApplyAllResult (..),
  ApplyResult (..),
  ApplyWarning (..),
  ReduceEffect (..),
  ReduceResult (..),
  ReduceStepResult (..),
  ReduceWarning (..),
  TransactionError (..),
  TransactionWarning (..),

  -- * Utility Functions
  allBalancesArePositive,
  contractLifespanUpperBound,
  isClose,
  notClose,
  paymentMoney,
  totalBalance,

  -- * Serialisation
  currencySymbolFromJSON,
  currencySymbolToJSON,
  validatorHashFromJSON,
  validatorHashToJSON,
) where

import Control.Applicative ((<*>), (<|>))
import qualified Data.Aeson as JSON
import Data.Aeson.Types (
  FromJSON (parseJSON),
  KeyValue ((.=)),
  Parser,
  ToJSON (toJSON, toJSONList),
  object,
  withArray,
  withObject,
  (.:),
  (.:?),
 )
import qualified Data.Aeson.Types as JSON
import Data.ByteString.Base16.Aeson (EncodeBase16 (EncodeBase16))
import qualified Data.Foldable as F
import Data.Scientific (Scientific)
import Data.Text (pack)
import Deriving.Aeson (Generic)
import Language.Marlowe.Core.V1.Semantics.Types (
  AccountId,
  Accounts,
  Action (..),
  Case (..),
  Contract (..),
  Environment (..),
  Input (..),
  InputContent (..),
  IntervalError (..),
  IntervalResult (..),
  Money,
  Observation (..),
  Party,
  Payee (..),
  State (..),
  TimeInterval,
  Token (..),
  Value (..),
  ValueId,
  emptyState,
  getAction,
  getInputContent,
  inBounds,
 )
import Language.Marlowe.ParserUtil (getInteger, withInteger)
import Language.Marlowe.Pretty (Pretty (..))
import Plutus.V2.Ledger.Api (CurrencySymbol (CurrencySymbol), POSIXTime (..), ValidatorHash (ValidatorHash))
import qualified Plutus.V2.Ledger.Api as Val
import PlutusTx (makeIsDataIndexed)
import qualified PlutusTx.AssocMap as Map
import qualified PlutusTx.Builtins as Builtins
import PlutusTx.Lift (makeLift)
import PlutusTx.Prelude (
  AdditiveGroup ((-)),
  AdditiveSemigroup ((+)),
  Bool (..),
  Eq (..),
  Foldable (foldMap),
  Integer,
  Maybe (..),
  MultiplicativeSemigroup ((*)),
  Ord (max, min, (<), (<=), (>), (>=)),
  all,
  foldr,
  fromBuiltin,
  fst,
  map,
  negate,
  not,
  otherwise,
  return,
  reverse,
  snd,
  toBuiltin,
  ($),
  (&&),
  (++),
  (.),
  (=<<),
  (>>=),
  (||),
 )
import Text.PrettyPrint.Leijen (comma, hang, lbrace, line, rbrace, space, text, (<>))
import Prelude (mapM, (<$>))
import qualified Prelude as Haskell

-- Functions that used in Plutus Core must be inlineable,
-- so their code is available for PlutusTx compiler.
{-# INLINEABLE fixInterval #-}
{-# INLINEABLE evalValue #-}
{-# INLINEABLE evalObservation #-}
{-# INLINEABLE refundOne #-}
{-# INLINEABLE moneyInAccount #-}
{-# INLINEABLE updateMoneyInAccount #-}
{-# INLINEABLE addMoneyToAccount #-}
{-# INLINEABLE giveMoney #-}
{-# INLINEABLE reduceContractStep #-}
{-# INLINEABLE reduceContractUntilQuiescent #-}
{-# INLINEABLE applyAction #-}
{-# INLINEABLE getContinuation #-}
{-# INLINEABLE applyCases #-}
{-# INLINEABLE applyInput #-}
{-# INLINEABLE convertReduceWarnings #-}
{-# INLINEABLE applyAllInputs #-}
{-# INLINEABLE isClose #-}
{-# INLINEABLE notClose #-}
{-# INLINEABLE computeTransaction #-}
{-# INLINEABLE contractLifespanUpperBound #-}
{-# INLINEABLE totalBalance #-}

-- | Payment occurs during 'Pay' contract evaluation, and
--     when positive balances are payed out on contract closure.
data Payment = Payment AccountId Payee Token Integer
  deriving stock (Haskell.Eq, Generic, Haskell.Show)

instance ToJSON Payment where
  toJSON (Payment accountId payee token amount) =
    object
      [ "payment_from" .= accountId
      , "to" .= payee
      , "token" .= token
      , "amount" .= amount
      ]

instance FromJSON Payment where
  parseJSON =
    withObject "Payment" $
      \o ->
        Payment
          <$> o .: "payment_from"
          <*> o .: "to"
          <*> o .: "token"
          <*> o .: "amount"

-- | Extract the money value from a payment.
paymentMoney :: Payment -> Money
paymentMoney (Payment _ _ (Token cur tok) amt) = Val.singleton cur tok amt

-- | Effect of 'reduceContractStep' computation
data ReduceEffect
  = ReduceWithPayment Payment
  | ReduceNoPayment
  deriving stock (Haskell.Show)

-- | Warning during 'reduceContractStep'
data ReduceWarning
  = ReduceNoWarning
  | ReduceNonPositivePay AccountId Payee Token Integer
  | ReducePartialPay AccountId Payee Token Integer Integer
  | --                                      ^ src    ^ dest       ^ paid ^ expected
    ReduceShadowing ValueId Integer Integer
  | --                                     oldVal ^  newVal ^
    ReduceAssertionFailed
  deriving stock (Haskell.Show)

-- | Result of 'reduceContractStep'
data ReduceStepResult
  = Reduced ReduceWarning ReduceEffect State Contract
  | NotReduced
  | AmbiguousTimeIntervalReductionError
  deriving stock (Haskell.Show)

-- | Result of 'reduceContractUntilQuiescent'
data ReduceResult
  = ContractQuiescent Bool [ReduceWarning] [Payment] State Contract
  | RRAmbiguousTimeIntervalError
  deriving stock (Haskell.Show)

-- | Warning of 'applyCases'
data ApplyWarning
  = ApplyNoWarning
  | ApplyNonPositiveDeposit Party AccountId Token Integer
  deriving stock (Haskell.Show)

-- | Result of 'applyCases'
data ApplyResult
  = Applied ApplyWarning State Contract
  | ApplyNoMatchError
  | ApplyHashMismatch
  deriving stock (Haskell.Show)

-- | Result of 'applyAllInputs'
data ApplyAllResult
  = ApplyAllSuccess Bool [TransactionWarning] [Payment] State Contract
  | ApplyAllNoMatchError
  | ApplyAllAmbiguousTimeIntervalError
  | ApplyAllHashMismatch
  deriving stock (Haskell.Show)

-- | Warnings during transaction computation
data TransactionWarning
  = TransactionNonPositiveDeposit Party AccountId Token Integer
  | TransactionNonPositivePay AccountId Payee Token Integer
  | TransactionPartialPay AccountId Payee Token Integer Integer
  | --                                                 ^ src    ^ dest     ^ paid   ^ expected
    TransactionShadowing ValueId Integer Integer
  | --                                                 oldVal ^  newVal ^
    TransactionAssertionFailed
  deriving stock (Haskell.Show, Generic, Haskell.Eq)
  deriving anyclass (Pretty)

-- | Transaction error
data TransactionError
  = TEAmbiguousTimeIntervalError
  | TEApplyNoMatchError
  | TEIntervalError IntervalError
  | TEUselessTransaction
  | TEHashMismatch
  deriving stock (Haskell.Show, Generic, Haskell.Eq)

instance ToJSON TransactionError where
  toJSON TEAmbiguousTimeIntervalError = JSON.String "TEAmbiguousTimeIntervalError"
  toJSON TEApplyNoMatchError = JSON.String "TEApplyNoMatchError"
  toJSON (TEIntervalError intervalError) = object ["error" .= JSON.String "TEIntervalError", "context" .= intervalError]
  toJSON TEUselessTransaction = JSON.String "TEUselessTransaction"
  toJSON TEHashMismatch = JSON.String "TEHashMismatch"

instance FromJSON TransactionError where
  parseJSON (JSON.String s) =
    case s of
      "TEAmbiguousTimeIntervalError" -> return TEAmbiguousTimeIntervalError
      "TEApplyNoMatchError" -> return TEApplyNoMatchError
      "TEUselessTransaction" -> return TEUselessTransaction
      "TEHashMismatch" -> return TEHashMismatch
      _ -> Haskell.fail "Failed parsing TransactionError"
  parseJSON (JSON.Object o) = do
    err <- o .: "error"
    if err Haskell.== ("TEIntervalError" :: Haskell.String)
      then TEIntervalError <$> o .: "context"
      else Haskell.fail "Failed parsing TransactionError"
  parseJSON _ = Haskell.fail "Failed parsing TransactionError"

-- | Marlowe transaction input.
data TransactionInput = TransactionInput
  { txInterval :: TimeInterval
  , txInputs :: [Input]
  }
  deriving stock (Haskell.Show, Haskell.Eq, Generic)

instance Pretty TransactionInput where
  prettyFragment tInp = text "TransactionInput" <> space <> lbrace <> line <> txIntLine <> line <> txInpLine
    where
      txIntLine = hang 2 $ text "txInterval = " <> prettyFragment (txInterval tInp) <> comma
      txInpLine = hang 2 $ text "txInputs = " <> prettyFragment (txInputs tInp) <> rbrace

-- | Marlowe transaction output.
<<<<<<< HEAD
data TransactionOutput =
    TransactionOutput
        { txOutWarnings :: [TransactionWarning]
        , txOutPayments :: [Payment]
        , txOutState    :: State
        , txOutContract :: Contract }
    | Error TransactionError
  deriving stock (Haskell.Eq, Generic, Haskell.Show)
=======
data TransactionOutput
  = TransactionOutput
      { txOutWarnings :: [TransactionWarning]
      , txOutPayments :: [Payment]
      , txOutState :: State
      , txOutContract :: Contract
      }
  | Error TransactionError
  deriving stock (Haskell.Eq, Haskell.Show)
>>>>>>> 8e155081

instance ToJSON TransactionOutput where
  toJSON TransactionOutput{..} =
    object
      [ "warnings" .= txOutWarnings
      , "payments" .= txOutPayments
      , "state" .= txOutState
      , "contract" .= txOutContract
      ]
  toJSON (Error err) = object ["transaction_error" .= err]

instance FromJSON TransactionOutput where
  parseJSON =
    withObject "TransactionOutput" $
      \o ->
        let asTransactionOutput =
              TransactionOutput
                <$> o .: "warnings"
                <*> o .: "payments"
                <*> o .: "state"
                <*> o .: "contract"
            asError = Error <$> o .: "transaction_error"
         in asTransactionOutput <|> asError

-- | Parse a validator hash from JSON.
validatorHashFromJSON :: JSON.Value -> Parser ValidatorHash
validatorHashFromJSON v = do
  EncodeBase16 bs <- parseJSON v
  return $ ValidatorHash $ toBuiltin bs

-- | Serialise a validator hash as JSON.
validatorHashToJSON :: ValidatorHash -> JSON.Value
validatorHashToJSON (ValidatorHash h) = toJSON . EncodeBase16 . fromBuiltin $ h

-- | Parse a currency symbol from JSON.
currencySymbolFromJSON :: JSON.Value -> Parser CurrencySymbol
currencySymbolFromJSON v = do
  EncodeBase16 bs <- parseJSON v
  return $ CurrencySymbol $ toBuiltin bs

-- | Serialise a currency symbol to JSON.
currencySymbolToJSON :: CurrencySymbol -> JSON.Value
currencySymbolToJSON (CurrencySymbol h) = toJSON . EncodeBase16 . fromBuiltin $ h

-- | This data type is a content of a contract's /Datum/
data MarloweData = MarloweData
  { marloweParams :: MarloweParams
  , marloweState :: State
  , marloweContract :: Contract
  }
  deriving stock (Haskell.Show, Haskell.Eq, Generic)
  deriving anyclass (ToJSON, FromJSON)

-- | Parameters constant during the course of a contract.
newtype MarloweParams = MarloweParams {rolesCurrency :: CurrencySymbol}
  deriving stock (Haskell.Show, Generic, Haskell.Eq, Haskell.Ord)

instance FromJSON MarloweParams where
  parseJSON (JSON.Object v) = do
    c <- v .: "rolesCurrency"
    MarloweParams
      <$> currencySymbolFromJSON c
  parseJSON invalid =
    JSON.prependFailure "parsing MarloweParams failed, " (JSON.typeMismatch "Object" invalid)

instance ToJSON MarloweParams where
  toJSON (MarloweParams c) =
    JSON.object
      [("rolesCurrency", currencySymbolToJSON c)]

-- | Checks 'interval' and trims it if necessary.
fixInterval :: TimeInterval -> State -> IntervalResult
fixInterval interval state =
  case interval of
    (low, high)
      | high < low -> IntervalError (InvalidInterval interval)
      | otherwise ->
          let curMinTime = minTime state
              -- newLow is both new "low" and new "minTime" (the lower bound for slotNum)
              newLow = max low curMinTime
              -- We know high is greater or equal than newLow (prove)
              curInterval = (newLow, high)
              env = Environment{timeInterval = curInterval}
              newState = state{minTime = newLow}
           in if high < curMinTime
                then IntervalError (IntervalInPastError curMinTime interval)
                else IntervalTrimmed env newState

-- | Evaluates @Value@ given current @State@ and @Environment@.
evalValue :: Environment -> State -> Value Observation -> Integer
evalValue env state value =
  let eval = evalValue env state
   in case value of
        AvailableMoney accId token -> moneyInAccount accId token (accounts state)
        Constant integer -> integer
        NegValue val -> negate (eval val)
        AddValue lhs rhs -> eval lhs + eval rhs
        SubValue lhs rhs -> eval lhs - eval rhs
        MulValue lhs rhs -> eval lhs * eval rhs
        DivValue lhs rhs ->
          let n = eval lhs
              d = eval rhs
           in if d == 0
                then 0
                else n `Builtins.quotientInteger` d
        ChoiceValue choiceId ->
          -- SCP-5126: Given the precondition that `choices` contains no
          -- duplicate entries, this lookup behaves identically to
          -- Marlowe's Isabelle semantics given the precondition that
          -- the initial state's `choices` in Isabelle was sorted and
          -- did not contain duplicate entries.
          case Map.lookup choiceId (choices state) of
            Just x -> x
            Nothing -> 0
        TimeIntervalStart -> getPOSIXTime (fst (timeInterval env))
        TimeIntervalEnd -> getPOSIXTime (snd (timeInterval env))
        UseValue valId ->
          -- SCP-5126: Given the precondition that `boundValues` contains
          -- no duplicate entries, this lookup behaves identically to
          -- Marlowe's Isabelle semantics given the precondition that
          -- the initial state's `boundValues` in Isabelle was sorted
          -- and did not contain duplicate entries.
          case Map.lookup valId (boundValues state) of
            Just x -> x
            Nothing -> 0
        Cond cond thn els -> if evalObservation env state cond then eval thn else eval els

-- | Evaluate 'Observation' to 'Bool'.
evalObservation :: Environment -> State -> Observation -> Bool
evalObservation env state obs =
  let evalObs = evalObservation env state
      evalVal = evalValue env state
   in case obs of
        AndObs lhs rhs -> evalObs lhs && evalObs rhs
        OrObs lhs rhs -> evalObs lhs || evalObs rhs
        NotObs subObs -> not (evalObs subObs)
        -- SCP-5126: Given the precondition that `choices` contains no
        -- duplicate entries, this membership test behaves identically
        -- to Marlowe's Isabelle semantics given the precondition that
        -- the initial state's `choices` in Isabelle was sorted and did
        -- not contain duplicate entries.
        ChoseSomething choiceId -> choiceId `Map.member` choices state
        ValueGE lhs rhs -> evalVal lhs >= evalVal rhs
        ValueGT lhs rhs -> evalVal lhs > evalVal rhs
        ValueLT lhs rhs -> evalVal lhs < evalVal rhs
        ValueLE lhs rhs -> evalVal lhs <= evalVal rhs
        ValueEQ lhs rhs -> evalVal lhs == evalVal rhs
        TrueObs -> True
        FalseObs -> False

-- | Pick the first account with money in it, discarding any accounts prior to that if they have a non-positive balance.
refundOne :: Accounts -> Maybe ((Party, Token, Integer), Accounts)
refundOne accounts = case Map.toList accounts of
  [] -> Nothing
  -- SCP-5126: The return value of this function differs from
  -- Isabelle semantics in that it returns the least-recently
  -- added account-token combination rather than the first
  -- lexicographically ordered one. Also, the sequence
  -- `Map.fromList . tail . Map.toList` preserves the
  -- invariants of order and non-duplication.
  ((accId, token), balance) : rest ->
    if balance > 0
      then Just ((accId, token, balance), Map.fromList rest)
      else refundOne (Map.fromList rest)

-- | Obtains the amount of money available an account.
moneyInAccount :: AccountId -> Token -> Accounts -> Integer
moneyInAccount accId token accounts =
  -- SCP-5126: Given the precondition that `accounts` contains
  -- no duplicate entries, this lookup behaves identically to
  -- Marlowe's Isabelle semantics given the precondition that
  -- the initial state's `accounts` in Isabelle was sorted and
  -- did not contain duplicate entries.
  case Map.lookup (accId, token) accounts of
    Just x -> x
    Nothing -> 0

-- | Sets the amount of money available in an account.
updateMoneyInAccount :: AccountId -> Token -> Integer -> Accounts -> Accounts
updateMoneyInAccount accId token amount =
  -- SCP-5126: Given the precondition that `accounts` contains
  -- no duplicate entries, this deletion or insertion behaves
  -- identically (aside from internal ordering) to Marlowe's
  -- Isabelle semantics given the precondition that the initial
  -- state's `accounts` in Isabelle was sorted and did not
  -- contain duplicate entries.
  if amount <= 0 then Map.delete (accId, token) else Map.insert (accId, token) amount

-- | Add the given amount of money to an account (only if it is positive).
--   Return the updated Map.
addMoneyToAccount :: AccountId -> Token -> Integer -> Accounts -> Accounts
addMoneyToAccount accId token amount accounts =
  let balance = moneyInAccount accId token accounts
      newBalance = balance + amount
   in if amount <= 0
        then accounts
        else updateMoneyInAccount accId token newBalance accounts

-- | Gives the given amount of money to the given payee.
--   Returns the appropriate effect and updated accounts.
giveMoney :: AccountId -> Payee -> Token -> Integer -> Accounts -> (ReduceEffect, Accounts)
giveMoney accountId payee token amount accounts =
  let newAccounts = case payee of
        Party _ -> accounts
        Account accId -> addMoneyToAccount accId token amount accounts
   in (ReduceWithPayment (Payment accountId payee token amount), newAccounts)

-- | Carry a step of the contract with no inputs.
reduceContractStep :: Environment -> State -> Contract -> ReduceStepResult
reduceContractStep env state contract = case contract of
  -- SCP-5126: Although `refundOne` refunds accounts-token combinations
  -- in least-recently-added order and Isabelle semantics requires that
  -- they be refunded in lexicographic order, `reduceContractUntilQuiescent`
  -- ensures that the `Close` pattern will be executed until `accounts`
  -- is empty. Thus, the net difference between the behavior here and the
  -- Isabelle semantics is that the `ContractQuiescent` resulting from
  -- `reduceContractUntilQuiescent` will contain payments in a different
  -- order.
  Close -> case refundOne (accounts state) of
    Just ((party, token, amount), newAccounts) ->
      let newState = state{accounts = newAccounts}
       in Reduced ReduceNoWarning (ReduceWithPayment (Payment party (Party party) token amount)) newState Close
    Nothing -> NotReduced
  Pay accId payee tok val cont ->
    let amountToPay = evalValue env state val
     in if amountToPay <= 0
          then
            let warning = ReduceNonPositivePay accId payee tok amountToPay
             in Reduced warning ReduceNoPayment state cont
          else
            let balance = moneyInAccount accId tok (accounts state)
                paidAmount = min balance amountToPay
                newBalance = balance - paidAmount
                newAccs = updateMoneyInAccount accId tok newBalance (accounts state)
                warning =
                  if paidAmount < amountToPay
                    then ReducePartialPay accId payee tok paidAmount amountToPay
                    else ReduceNoWarning
                (payment, finalAccs) = giveMoney accId payee tok paidAmount newAccs
                newState = state{accounts = finalAccs}
             in Reduced warning payment newState cont
  If obs cont1 cont2 ->
    let cont = if evalObservation env state obs then cont1 else cont2
     in Reduced ReduceNoWarning ReduceNoPayment state cont
  When _ timeout cont ->
    let (startTime, endTime) = timeInterval env
     in -- if timeout in future – do not reduce
        if endTime < timeout
          then NotReduced
          else -- if timeout in the past – reduce to timeout continuation

            if timeout <= startTime
              then Reduced ReduceNoWarning ReduceNoPayment state cont
              else -- if timeout in the time range – issue an ambiguity error
                AmbiguousTimeIntervalReductionError
  Let valId val cont ->
    let evaluatedValue = evalValue env state val
        boundVals = boundValues state
        -- SCP-5126: Given the precondition that `boundValues` contains
        -- no duplicate entries, this insertion behaves identically
        -- (aside from internal ordering) to Marlowe's Isabelle semantics
        -- given the precondition that the initial state's `boundValues`
        -- in Isabelle was sorted and did not contain duplicate entries.
        newState = state{boundValues = Map.insert valId evaluatedValue boundVals}
        -- SCP-5126: Given the precondition that `boundValues` contains
        -- no duplicate entries, this lookup behaves identically to
        -- Marlowe's Isabelle semantics given the precondition that the
        -- initial state's `boundValues` in Isabelle was sorted and did
        -- not contain duplicate entries.
        warn = case Map.lookup valId boundVals of
          Just oldVal -> ReduceShadowing valId oldVal evaluatedValue
          Nothing -> ReduceNoWarning
     in Reduced warn ReduceNoPayment newState cont
  Assert obs cont ->
    let warning =
          if evalObservation env state obs
            then ReduceNoWarning
            else ReduceAssertionFailed
     in Reduced warning ReduceNoPayment state cont

-- | Reduce a contract until it cannot be reduced more.
reduceContractUntilQuiescent :: Environment -> State -> Contract -> ReduceResult
reduceContractUntilQuiescent env state contract =
  let reductionLoop
        :: Bool -> Environment -> State -> Contract -> [ReduceWarning] -> [Payment] -> ReduceResult
      reductionLoop reduced env state contract warnings payments =
        case reduceContractStep env state contract of
          Reduced warning effect newState cont ->
            let newWarnings = case warning of
                  ReduceNoWarning -> warnings
                  _ -> warning : warnings
                newPayments = case effect of
                  ReduceWithPayment payment -> payment : payments
                  ReduceNoPayment -> payments
             in reductionLoop True env newState cont newWarnings newPayments
          AmbiguousTimeIntervalReductionError -> RRAmbiguousTimeIntervalError
          -- this is the last invocation of reductionLoop, so we can reverse lists
          NotReduced -> ContractQuiescent reduced (reverse warnings) (reverse payments) state contract
   in reductionLoop False env state contract [] []

-- | Result of applying an action to a contract.
data ApplyAction
  = AppliedAction ApplyWarning State
  | NotAppliedAction
  deriving stock (Haskell.Show)

-- | Try to apply a single input content to a single action.
applyAction :: Environment -> State -> InputContent -> Action -> ApplyAction
applyAction env state (IDeposit accId1 party1 tok1 amount) (Deposit accId2 party2 tok2 val) =
  if accId1 == accId2 && party1 == party2 && tok1 == tok2 && amount == evalValue env state val
    then
      let warning =
            if amount > 0
              then ApplyNoWarning
              else ApplyNonPositiveDeposit party2 accId2 tok2 amount
          newAccounts = addMoneyToAccount accId1 tok1 amount (accounts state)
          newState = state{accounts = newAccounts}
       in AppliedAction warning newState
    else NotAppliedAction
applyAction _ state (IChoice choId1 choice) (Choice choId2 bounds) =
  if choId1 == choId2 && inBounds choice bounds
    then -- SCP-5126: Given the precondition that `choices` contains no
    -- duplicate entries, this insertion behaves identically (aside
    -- from internal ordering) to Marlowe's Isabelle semantics
    -- given the precondition that the initial state's `choices`
    -- in Isabelle was sorted and did not contain duplicate entries.

      let newState = state{choices = Map.insert choId1 choice (choices state)}
       in AppliedAction ApplyNoWarning newState
    else NotAppliedAction
applyAction env state INotify (Notify obs)
  | evalObservation env state obs = AppliedAction ApplyNoWarning state
applyAction _ _ _ _ = NotAppliedAction

-- | Try to get a continuation from a pair of Input and Case.
getContinuation :: Input -> Case Contract -> Maybe Contract
getContinuation (NormalInput _) (Case _ continuation) = Just continuation
getContinuation (MerkleizedInput _ inputContinuationHash continuation) (MerkleizedCase _ continuationHash) =
  if inputContinuationHash == continuationHash
    then Just continuation
    else Nothing
getContinuation _ _ = Nothing

-- | Try to apply an input to a list of cases, accepting the first match.
applyCases :: Environment -> State -> Input -> [Case Contract] -> ApplyResult
applyCases env state input (headCase : tailCases) =
  let inputContent = getInputContent input :: InputContent
      action = getAction headCase :: Action
      maybeContinuation = getContinuation input headCase :: Maybe Contract
   in case applyAction env state inputContent action of
        AppliedAction warning newState ->
          -- Note that this differs from Isabelle semantics because
          -- the Cardano semantics includes merkleization.
          case maybeContinuation of
            Just continuation -> Applied warning newState continuation
            Nothing -> ApplyHashMismatch
        NotAppliedAction -> applyCases env state input tailCases
applyCases _ _ _ [] = ApplyNoMatchError

-- | Apply a single @Input@ to a current contract.
applyInput :: Environment -> State -> Input -> Contract -> ApplyResult
applyInput env state input (When cases _ _) = applyCases env state input cases
applyInput _ _ _ _ = ApplyNoMatchError

-- | Propagate 'ReduceWarning' to 'TransactionWarning'.
convertReduceWarnings :: [ReduceWarning] -> [TransactionWarning]
convertReduceWarnings =
  foldr
    ( \warn acc -> case warn of -- Note that `foldr` is used here for efficiency, differing from Isabelle.
        ReduceNoWarning -> acc
        ReduceNonPositivePay accId payee tok amount ->
          TransactionNonPositivePay accId payee tok amount : acc
        ReducePartialPay accId payee tok paid expected ->
          TransactionPartialPay accId payee tok paid expected : acc
        ReduceShadowing valId oldVal newVal ->
          TransactionShadowing valId oldVal newVal : acc
        ReduceAssertionFailed ->
          TransactionAssertionFailed : acc
    )
    []

-- | Apply a list of Inputs to the contract.
applyAllInputs :: Environment -> State -> Contract -> [Input] -> ApplyAllResult
applyAllInputs env state contract inputs =
  let applyAllLoop
        :: Bool
        -> Environment
        -> State
        -> Contract
        -> [Input]
        -> [TransactionWarning]
        -> [Payment]
        -> ApplyAllResult
      applyAllLoop contractChanged env state contract inputs warnings payments =
        case reduceContractUntilQuiescent env state contract of
          RRAmbiguousTimeIntervalError -> ApplyAllAmbiguousTimeIntervalError
          ContractQuiescent reduced reduceWarns pays curState cont ->
            let warnings' = warnings ++ convertReduceWarnings reduceWarns
                payments' = payments ++ pays
             in case inputs of
                  [] ->
                    ApplyAllSuccess
                      (contractChanged || reduced)
                      warnings'
                      payments'
                      curState
                      cont
                  (input : rest) -> case applyInput env curState input cont of
                    Applied applyWarn newState cont' ->
                      applyAllLoop
                        True
                        env
                        newState
                        cont'
                        rest
                        (warnings' ++ convertApplyWarning applyWarn)
                        payments'
                    ApplyNoMatchError -> ApplyAllNoMatchError
                    ApplyHashMismatch -> ApplyAllHashMismatch
   in applyAllLoop False env state contract inputs [] []
  where
    convertApplyWarning :: ApplyWarning -> [TransactionWarning]
    convertApplyWarning warn =
      case warn of
        ApplyNoWarning -> []
        ApplyNonPositiveDeposit party accId tok amount ->
          [TransactionNonPositiveDeposit party accId tok amount]

-- | Check if a contract is just @Close@.
isClose :: Contract -> Bool
isClose Close = True
isClose _ = False

-- | Check if a contract is not just @Close@.
notClose :: Contract -> Bool
notClose Close = False
notClose _ = True

-- | Try to compute outputs of a transaction given its inputs, a contract, and it's @State@
computeTransaction :: TransactionInput -> State -> Contract -> TransactionOutput
computeTransaction tx state contract =
  let inputs = txInputs tx
   in case fixInterval (txInterval tx) state of
        IntervalTrimmed env fixState -> case applyAllInputs env fixState contract inputs of
          ApplyAllSuccess reduced warnings payments newState cont ->
            if not reduced && (notClose contract || (Map.null $ accounts state))
              then Error TEUselessTransaction
              else
                TransactionOutput
                  { txOutWarnings = warnings
                  , txOutPayments = payments
                  , txOutState = newState
                  , txOutContract = cont
                  }
          ApplyAllNoMatchError -> Error TEApplyNoMatchError
          ApplyAllAmbiguousTimeIntervalError -> Error TEAmbiguousTimeIntervalError
          ApplyAllHashMismatch -> Error TEHashMismatch
        IntervalError error -> Error (TEIntervalError error)

-- | Run a set of inputs starting from the results of a transaction, reporting the new result.
playTraceAux :: TransactionOutput -> [TransactionInput] -> TransactionOutput
playTraceAux res [] = res
playTraceAux
  TransactionOutput
    { txOutWarnings = warnings
    , txOutPayments = payments
    , txOutState = state
    , txOutContract = cont
    }
  (h : t) =
    let transRes = computeTransaction h state cont
     in case transRes of
          TransactionOutput{..} ->
            playTraceAux
              TransactionOutput
                { txOutPayments = payments ++ txOutPayments
                , txOutWarnings = warnings ++ txOutWarnings
                , txOutState
                , txOutContract
                }
              t
          Error _ -> transRes
playTraceAux err@(Error _) _ = err

-- | Run a set of inputs starting from a contract and empty state, reporting the result.
playTrace :: POSIXTime -> Contract -> [TransactionInput] -> TransactionOutput
playTrace minTime c =
  playTraceAux
    TransactionOutput
      { txOutWarnings = []
      , txOutPayments = []
      , txOutState = emptyState minTime
      , txOutContract = c
      }

-- | Calculates an upper bound for the maximum lifespan of a contract (assuming is not merkleized)
contractLifespanUpperBound :: Contract -> POSIXTime
contractLifespanUpperBound contract = case contract of
  Close -> 0
  Pay _ _ _ _ cont -> contractLifespanUpperBound cont
  If _ contract1 contract2 ->
    max (contractLifespanUpperBound contract1) (contractLifespanUpperBound contract2)
  When cases timeout subContract ->
    let contractsLifespans = [contractLifespanUpperBound c | Case _ c <- cases]
     in Haskell.maximum (timeout : contractLifespanUpperBound subContract : contractsLifespans)
  Let _ _ cont -> contractLifespanUpperBound cont
  Assert _ cont -> contractLifespanUpperBound cont

-- | Total the balance in all accounts.
totalBalance :: Accounts -> Money
totalBalance accounts =
  foldMap
    (\((_, Token cur tok), balance) -> Val.singleton cur tok balance)
    (Map.toList accounts)

-- | Check that all accounts have positive balance.
allBalancesArePositive :: State -> Bool
allBalancesArePositive State{..} = all (\(_, balance) -> balance > 0) (Map.toList accounts)

instance FromJSON TransactionInput where
  parseJSON (JSON.Object v) =
    TransactionInput
      <$> (parseTimeInterval =<< (v .: "tx_interval"))
      <*> ( (v .: "tx_inputs")
              >>= withArray
                "Transaction input list"
                ( \cl ->
                    mapM parseJSON (F.toList cl)
                )
          )
    where
      parseTimeInterval =
        withObject
          "TimeInterval"
          ( \v ->
              do
                from <- POSIXTime <$> (withInteger "TimeInterval from" =<< (v .: "from"))
                to <- POSIXTime <$> (withInteger "TimeInterval to" =<< (v .: "to"))
                return (from, to)
          )
  parseJSON _ = Haskell.fail "TransactionInput must be an object"

instance ToJSON TransactionInput where
  toJSON (TransactionInput (POSIXTime from, POSIXTime to) txInps) =
    object
      [ "tx_interval" .= timeIntervalJSON
      , "tx_inputs" .= toJSONList (map toJSON txInps)
      ]
    where
      timeIntervalJSON =
        object
          [ "from" .= from
          , "to" .= to
          ]

instance FromJSON TransactionWarning where
  parseJSON (JSON.String "assertion_failed") = return TransactionAssertionFailed
  parseJSON (JSON.Object v) =
    ( TransactionNonPositiveDeposit
        <$> (v .: "party")
        <*> (v .: "in_account")
        <*> (v .: "of_token")
        <*> (v .: "asked_to_deposit")
    )
      <|> ( do
              maybeButOnlyPaid <- v .:? "but_only_paid"
              case maybeButOnlyPaid :: Maybe Scientific of
                Nothing ->
                  TransactionNonPositivePay
                    <$> (v .: "account")
                    <*> (v .: "to_payee")
                    <*> (v .: "of_token")
                    <*> (v .: "asked_to_pay")
                Just butOnlyPaid ->
                  TransactionPartialPay
                    <$> (v .: "account")
                    <*> (v .: "to_payee")
                    <*> (v .: "of_token")
                    <*> getInteger "but only paid" butOnlyPaid
                    <*> (v .: "asked_to_pay")
          )
      <|> ( TransactionShadowing
              <$> (v .: "value_id")
              <*> (v .: "had_value")
              <*> (v .: "is_now_assigned")
          )
  parseJSON _ = Haskell.fail "Contract must be either an object or a the string \"close\""

instance ToJSON TransactionWarning where
  toJSON (TransactionNonPositiveDeposit party accId tok amount) =
    object
      [ "party" .= party
      , "asked_to_deposit" .= amount
      , "of_token" .= tok
      , "in_account" .= accId
      ]
  toJSON (TransactionNonPositivePay accId payee tok amount) =
    object
      [ "account" .= accId
      , "asked_to_pay" .= amount
      , "of_token" .= tok
      , "to_payee" .= payee
      ]
  toJSON (TransactionPartialPay accId payee tok paid expected) =
    object
      [ "account" .= accId
      , "asked_to_pay" .= expected
      , "of_token" .= tok
      , "to_payee" .= payee
      , "but_only_paid" .= paid
      ]
  toJSON (TransactionShadowing valId oldVal newVal) =
    object
      [ "value_id" .= valId
      , "had_value" .= oldVal
      , "is_now_assigned" .= newVal
      ]
  toJSON TransactionAssertionFailed = JSON.String $ pack "assertion_failed"

instance Eq Payment where
  {-# INLINEABLE (==) #-}
  Payment a1 p1 t1 i1 == Payment a2 p2 t2 i2 = a1 == a2 && p1 == p2 && t1 == t2 && i1 == i2

instance Eq ReduceWarning where
  {-# INLINEABLE (==) #-}
  ReduceNoWarning == ReduceNoWarning = True
  ReduceNoWarning == _ = False
  ReduceNonPositivePay acc1 p1 tn1 a1 == ReduceNonPositivePay acc2 p2 tn2 a2 =
    acc1 == acc2 && p1 == p2 && tn1 == tn2 && a1 == a2
  ReduceNonPositivePay{} == _ = False
  ReducePartialPay acc1 p1 tn1 a1 e1 == ReducePartialPay acc2 p2 tn2 a2 e2 =
    acc1 == acc2 && p1 == p2 && tn1 == tn2 && a1 == a2 && e1 == e2
  ReducePartialPay{} == _ = False
  ReduceShadowing v1 old1 new1 == ReduceShadowing v2 old2 new2 =
    v1 == v2 && old1 == old2 && new1 == new2
  ReduceShadowing{} == _ = False
  ReduceAssertionFailed == ReduceAssertionFailed = True
  ReduceAssertionFailed == _ = False

instance Eq ReduceEffect where
  {-# INLINEABLE (==) #-}
  ReduceNoPayment == ReduceNoPayment = True
  ReduceNoPayment == _ = False
  ReduceWithPayment p1 == ReduceWithPayment p2 = p1 == p2
  ReduceWithPayment _ == _ = False

-- Lifting data types to Plutus Core
makeLift ''IntervalError
makeLift ''IntervalResult
makeLift ''Payment
makeLift ''ReduceEffect
makeLift ''ReduceWarning
makeLift ''ReduceStepResult
makeLift ''ReduceResult
makeLift ''ApplyWarning
makeLift ''ApplyResult
makeLift ''ApplyAllResult
makeLift ''TransactionWarning
makeLift ''TransactionError
makeLift ''TransactionOutput
makeLift ''MarloweData
makeIsDataIndexed ''MarloweParams [('MarloweParams, 0)]
makeIsDataIndexed ''MarloweData [('MarloweData, 0)]
makeLift ''MarloweParams<|MERGE_RESOLUTION|>--- conflicted
+++ resolved
@@ -1,5 +1,4 @@
 -- editorconfig-checker-disable-file
-
 -----------------------------------------------------------------------------
 --
 -- Module      :  $Headers
@@ -354,16 +353,6 @@
       txInpLine = hang 2 $ text "txInputs = " <> prettyFragment (txInputs tInp) <> rbrace
 
 -- | Marlowe transaction output.
-<<<<<<< HEAD
-data TransactionOutput =
-    TransactionOutput
-        { txOutWarnings :: [TransactionWarning]
-        , txOutPayments :: [Payment]
-        , txOutState    :: State
-        , txOutContract :: Contract }
-    | Error TransactionError
-  deriving stock (Haskell.Eq, Generic, Haskell.Show)
-=======
 data TransactionOutput
   = TransactionOutput
       { txOutWarnings :: [TransactionWarning]
@@ -372,8 +361,7 @@
       , txOutContract :: Contract
       }
   | Error TransactionError
-  deriving stock (Haskell.Eq, Haskell.Show)
->>>>>>> 8e155081
+  deriving stock (Haskell.Eq, Generic, Haskell.Show)
 
 instance ToJSON TransactionOutput where
   toJSON TransactionOutput{..} =
