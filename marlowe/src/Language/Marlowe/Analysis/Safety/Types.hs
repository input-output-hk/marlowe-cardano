--- conflicted
+++ resolved
@@ -1,5 +1,4 @@
 -- editorconfig-checker-disable-file
-
 -----------------------------------------------------------------------------
 --
 -- Module      :  $Headers
@@ -9,12 +8,7 @@
 -- Portability :  Portable
 --
 -----------------------------------------------------------------------------
-<<<<<<< HEAD
-
-
 {-# LANGUAGE LambdaCase #-}
-=======
->>>>>>> 8e155081
 {-# LANGUAGE OverloadedStrings #-}
 {-# LANGUAGE RecordWildCards #-}
 
@@ -26,42 +20,30 @@
   Transaction (..),
 ) where
 
-<<<<<<< HEAD
-module Language.Marlowe.Analysis.Safety.Types
-  ( -- * Types
-    SafetyError(..)
-  , SafetyReport(..)
-  , Transaction(..)
-  ) where
-
-
 import Control.Applicative ((<|>))
-import Data.Aeson (FromJSON(..), ToJSON(..), Value(String), object, withObject, (.:), (.=))
+import Data.Aeson (FromJSON (..), ToJSON (..), Value (String), object, withObject, (.:), (.=))
 import Data.Aeson.Types (Parser)
-import Data.ByteString.Base16.Aeson (EncodeBase16(EncodeBase16))
+import Data.ByteString.Base16.Aeson (EncodeBase16 (EncodeBase16))
 import Data.String (fromString)
 import GHC.Generics (Generic)
-=======
-import Data.Aeson (ToJSON (..), object, (.=))
->>>>>>> 8e155081
 import Language.Marlowe.Core.V1.Semantics (TransactionInput, TransactionOutput)
 import Language.Marlowe.Core.V1.Semantics.Types (AccountId, ChoiceId, Contract, State, Token, ValueId)
 import Language.Marlowe.Core.V1.Semantics.Types.Address (Network)
 import Numeric.Natural (Natural)
-import Plutus.V2.Ledger.Api
-  ( Credential(..)
-  , CurrencySymbol(..)
-  , DatumHash(..)
-  , ExBudget
-  , StakingCredential(..)
-  , TokenName(..)
-  , fromBuiltin
-  , toBuiltin
-  )
+import Plutus.V2.Ledger.Api (
+  Credential (..),
+  CurrencySymbol (..),
+  DatumHash (..),
+  ExBudget,
+  StakingCredential (..),
+  TokenName (..),
+  fromBuiltin,
+  toBuiltin,
+ )
 
 import qualified Data.Text.Encoding as T (decodeUtf8, encodeUtf8)
 import qualified Language.Marlowe.Core.V1.Semantics as V1 (TransactionWarning)
-import qualified Plutus.V2.Ledger.Api as Ledger (Address(..))
+import qualified Plutus.V2.Ledger.Api as Ledger (Address (..))
 
 -- | Information on the safety of a Marlowe contract and state.
 data SafetyReport = SafetyReport
@@ -82,297 +64,6 @@
 data SafetyError
   = -- | Roles are present but there is no roles currency.
     MissingRolesCurrency
-<<<<<<< HEAD
-    -- | No roles are present but there is a roles currency.
-  | ContractHasNoRoles
-    -- | A required role is not minted.
-  | MissingRoleToken TokenName
-    -- | A role is minted but not required.
-  | ExtraRoleToken TokenName
-    -- | A role name is longer than the 32 bytes allowed by the ledger.
-  | RoleNameTooLong TokenName
-    -- | The currency symbol for a native asset is not 28 bytes long.
-  | InvalidCurrencySymbol CurrencySymbol
-    -- | A token name is longer than the 32 bytes allowed by the ledger.
-  | TokenNameTooLong TokenName
-    -- | A token name is associated with the ada symbol.
-  | InvalidToken Token
-    -- | Initial account balance is not positive.
-  | NonPositiveBalance AccountId Token
-    -- | Duplicate account in state.
-  | DuplicateAccount AccountId Token
-    -- | Duplicate choice in state.
-  | DuplicateChoice ChoiceId
-    -- | Duplicate bound value in state.
-  | DuplicateBoundValue ValueId
-    -- | Too many tokens might be stored at some point in the contract.
-  | MaximumValueMayExceedProtocol Natural
-    -- | The transaction size (in bytes) might be too large.
-  | TransactionSizeMayExceedProtocol Transaction Natural
-    -- | The transaction's execution cost might be too high.
-  | TransactionCostMayExceedProtocol Transaction ExBudget
-    -- | The transaction does not validate.
-  | TransactionValidationError Transaction String
-    -- | The transaction has warnings.
-  | TransactionWarning Transaction V1.TransactionWarning
-    -- | The contract is missing a continuation not present in its continuation map.
-  | MissingContinuation DatumHash
-    -- | The contract contains both mainnet and testnet addresses.
-  | InconsistentNetworks
-    -- | The contract contains invalid addresses for the network.
-  | WrongNetwork
-    -- | The contract contains an illegal ledger address.
-  | IllegalAddress Ledger.Address
-    -- | The safety analysis exceeded the allotted time.
-  | SafetyAnalysisTimeout
-    deriving (Eq, Generic, Show)
-
-
-instance ToJSON SafetyError where
-  toJSON MissingRolesCurrency =
-    object
-      [ "error" .= ("MissingRolesCurrency" :: String)
-      , "detail" .= ("Roles are present in the contract, but no roles currency was specified." :: String)
-      , "fatal" .= True
-      ]
-  toJSON ContractHasNoRoles =
-    object
-      [ "error" .= ("ContractHasNoRoles" :: String)
-      , "detail" .= ("No roles are present in the contract, but a roles currency was specified." :: String)
-      , "fatal" .= False
-      ]
-  toJSON (MissingRoleToken (TokenName tokenName)) =
-    object
-      [ "error" .= ("MissingRoleToken" :: String)
-      , "detail" .= ("This role name is present in the contract, but that role token was not specified for minting." :: String)
-      , "role-name" .= String (T.decodeUtf8 $ fromBuiltin tokenName)
-      , "fatal" .= True
-      ]
-  toJSON (ExtraRoleToken (TokenName tokenName)) =
-    object
-      [ "error" .= ("ExtraRoleToken" :: String)
-      , "detail" .= ("This role token was specified for minting, but that role is not present in the contract." :: String)
-      , "role-name" .= String (T.decodeUtf8 $ fromBuiltin tokenName)
-      , "fatal" .= False
-      ]
-  toJSON (RoleNameTooLong (TokenName tokenName)) =
-    object
-      [ "error" .= ("RoleNameTooLong" :: String)
-      , "detail" .= ("This role name is longer than the 32 bytes allowed by the ledger rules." :: String)
-      , "role-name" .= String (T.decodeUtf8 $ fromBuiltin tokenName)
-      , "fatal" .= True
-      ]
-  toJSON (InvalidCurrencySymbol (CurrencySymbol currencySymbol)) =
-    object
-      [ "error" .= ("InvalidCurrencySymbol" :: String)
-      , "detail" .= ("This currency symbol is not the 28-bytes required by the ledger rules." :: String)
-      , "currency-symbol" .= toJSON (EncodeBase16 $ fromBuiltin currencySymbol)
-      , "fatal" .= True
-      ]
-  toJSON (TokenNameTooLong (TokenName tokenName)) =
-    object
-      [ "error" .= ("TokenNameTooLong" :: String)
-      , "detail" .= ("This token name is longer than the 32 bytes allowed by the ledger rules." :: String)
-      , "token-name" .= String (T.decodeUtf8 $ fromBuiltin tokenName)
-      , "fatal" .= True
-      ]
-  toJSON (InvalidToken token) =
-    object
-      [ "error" .= ("InvalidToken" :: String)
-      , "detail" .= ("This token associates a name with the ada currency symbol." :: String)
-      , "token" .= token
-      , "fatal" .= True
-      ]
-  toJSON (NonPositiveBalance accountId token) =
-    object
-      [ "error" .= ("NonPositiveBalance" :: String)
-      , "detail" .= ("In the initial state of the contract, ths account has a non-positive balance of this token." :: String)
-      , "account-id" .= accountId
-      , "token" .= token
-      , "fatal" .= True
-      ]
-  toJSON (DuplicateAccount accountId token) =
-    object
-      [ "error" .= ("DuplicateAccount" :: String)
-      , "detail" .= ("In the initial state of the contract, there are duplicate entries for this account with this token." :: String)
-      , "account-id" .= accountId
-      , "token" .= token
-      , "fatal" .= True
-      ]
-  toJSON (DuplicateChoice choiceId) =
-    object
-      [ "error" .= ("DuplicateChoice" :: String)
-      , "detail" .= ("In the initial state of the contract, there are duplicate entries for this choice." :: String)
-      , "choice-id" .= choiceId
-      , "fatal" .= True
-      ]
-  toJSON (DuplicateBoundValue valueId) =
-    object
-      [ "error" .= ("DuplicateBoundValue" :: String)
-      , "detail" .= ("In the initial state of the contract, there are duplicate entries for this bound value." :: String)
-      , "value-id" .= valueId
-      , "fatal" .= True
-      ]
-  toJSON (MaximumValueMayExceedProtocol natural) =
-    object
-      [ "error" .= ("MaximumValueMayExceedProtocol" :: String)
-      , "detail" .= ("At some point in during its executation, the contract may hold more native tokens than permitted by the ledger rules." :: String)
-      , "bytes" .= natural
-      , "fatal" .= False
-      ]
-  toJSON (TransactionSizeMayExceedProtocol transaction natural) =
-    object
-      [ "error" .= ("TransactionSizeMayExceedProtocol" :: String)
-      , "detail" .= ("This transaction's size may exceed the limit permitted by the ledger rules." :: String)
-      , "transaction" .= transaction
-      , "bytes" .= natural
-      , "fatal" .= False
-      ]
-  toJSON (TransactionCostMayExceedProtocol transaction exBudget) =
-    object
-      [ "error" .= ("TransactionCostMayExceedProtocol" :: String)
-      , "detail" .= ("This transaction's Plutus execution cost may exceed the limit permitted by the ledger rules." :: String)
-      , "transaction" .= transaction
-      , "cost" .= exBudget
-      , "fatal" .= False
-      ]
-  toJSON (TransactionValidationError transaction message) =
-    object
-      [ "error" .= ("TransactionValidationError" :: String)
-      , "detail" .= ("This transaction fails to validate on the ledger." :: String)
-      , "transaction" .= transaction
-      , "message" .= message
-      , "fatal" .= True
-      ]
-  toJSON (TransactionWarning transaction warning) =
-    object
-      [ "error" .= ("TransactionWarning" :: String)
-      , "detail" .= ("A Marlowe semantics warning is reported for this transaction." :: String)
-      , "transaction" .= transaction
-      , "warning" .= warning
-      , "fatal" .= False
-      ]
-  toJSON (MissingContinuation (DatumHash datumHash)) =
-    object
-      [ "error" .= ("MissingContinuation" :: String)
-      , "detail" .= ("The contract is missing a continuation that is not present in its map of continuations." :: String)
-      , "hash" .= toJSON (EncodeBase16 $ fromBuiltin datumHash)
-      , "fatal" .= False
-      ]
-  toJSON InconsistentNetworks =
-    object
-      [ "error" .= ("InconsistentNetworks" :: String)
-      , "detail" .= ("The contract contains both mainnet and testnet addresses." :: String)
-      , "fatal" .= True
-      ]
-  toJSON WrongNetwork =
-     object
-       [ "error" .= ("WrongNetwork" :: String)
-       , "detail" .= ("The contract contains addresses that are do not match the network on which it will be executed." :: String)
-       , "fatal" .= True
-       ]
-  toJSON (IllegalAddress Ledger.Address{..}) =
-    object
-       [ "error" .= ("IllegalAddress" :: String)
-       , "detail" .= ("The contract contains this address that is invalid for the network on which it will be executed." :: String)
-       , "address" .= let
-                        credentialToJSON (PubKeyCredential hash) =
-                          object
-                            [
-                              "pubKeyCredential" .= show hash
-                            ]
-                        credentialToJSON (ScriptCredential hash) =
-                          object
-                            [
-                              "scriptCredential" .= show hash
-                            ]
-                        stakingCredentialToJSON (StakingHash credential) =
-                          object
-                            [
-                              "stakingHash" .= credentialToJSON credential
-                            ]
-                        stakingCredentialToJSON (StakingPtr x y z) =
-                          object
-                            [
-                              "stakingPtr" .= (x, y, z)
-                            ]
-                      in
-                        object
-                          [
-                            "addressCredential" .= credentialToJSON addressCredential
-                          , "addressStakingCredential" .=  fmap stakingCredentialToJSON addressStakingCredential
-                          ]
-       , "fatal" .= True
-       ]
-  toJSON SafetyAnalysisTimeout =
-    object
-       [ "error" .= ("SafetyAnalysisTimeout" :: String)
-       , "detail" .= ("The safety analysis exceeded the allotted time." :: String)
-       , "fatal" .= False
-       ]
-
-instance FromJSON SafetyError where
-  parseJSON =
-    withObject "SafetyError"
-      $ \o ->
-        (o .: "error" :: Parser String)
-          >>= \case
-            "MissingRolesCurrency" -> pure MissingRolesCurrency
-            "ContractHasNoRoles" -> pure ContractHasNoRoles
-            "MissingRoleToken" -> MissingRoleToken . TokenName . toBuiltin . T.encodeUtf8 <$> o .: "role-name"
-            "ExtraRoleToken" -> ExtraRoleToken . TokenName . toBuiltin . T.encodeUtf8 <$> o .: "role-name"
-            "RoleNameTooLong" -> RoleNameTooLong . TokenName . toBuiltin . T.encodeUtf8 <$> o .: "role-name"
-            "InvalidCurrencySymbol" ->
-              do
-                EncodeBase16 bs <- parseJSON =<< o .: "currency-symbol"
-                pure . InvalidCurrencySymbol . CurrencySymbol $ toBuiltin bs
-            "TokenNameTooLong" -> TokenNameTooLong . TokenName . toBuiltin . T.encodeUtf8 <$> o .: "token-name"
-            "InvalidToken" -> InvalidToken <$> o .: "token"
-            "NonPositiveBalance" -> NonPositiveBalance <$> o .: "account-id" <*> o .:  "token"
-            "DuplicateAccount" -> DuplicateAccount <$> o .: "account-id" <*> o .: "token"
-            "DuplicateChoice"  -> DuplicateChoice <$> o .: "choice-id"
-            "DuplicateBoundValue" -> DuplicateBoundValue <$> o .: "value-id"
-            "MaximumValueMayExceedProtocol" -> MaximumValueMayExceedProtocol <$> o .: "bytes"
-            "TransactionSizeMayExceedProtocol" -> TransactionSizeMayExceedProtocol <$> o .: "transaction" <*> o .: "bytes"
-            "TransactionCostMayExceedProtocol" -> TransactionCostMayExceedProtocol <$> o .: "transaction" <*> o .: "cost"
-            "TransactionValidationError" -> TransactionValidationError <$> o .: "transaction" <*> o .: "message"
-            "TransactionWarning" -> TransactionWarning <$> o .: "transaction" <*> o .: "warning"
-            "MissingContinuation" ->
-              do
-                EncodeBase16 bs <- parseJSON =<< o .: "hash"
-                pure . MissingContinuation . DatumHash $ toBuiltin bs
-            "InconsistentNetworks" -> pure InconsistentNetworks
-            "WrongNetwork" -> pure WrongNetwork
-            "IllegalAddress" ->
-               do
-                 let
-                   pubKeyCredentialFromJSON =
-                     withObject "PubKeyCredential"
-                       $ \o' -> PubKeyCredential . fromString <$> o' .: "pubKeyCredential"
-                   scriptCredentialFromJSON =
-                     withObject "ScriptCredential"
-                       $ \o' -> ScriptCredential . fromString <$> o' .: "scriptCredential"
-                   credentialFromJSON o' = pubKeyCredentialFromJSON o' <|> scriptCredentialFromJSON o'
-                   stakingHashFromJSON =
-                     withObject "StakingHash"
-                       $ \o' -> StakingHash <$> (credentialFromJSON =<< o' .: "stakingHash")
-                   stakingPtrFromJSON =
-                     withObject "StakingPtr"
-                       $ \o' ->
-                         do
-                           (x, y, z) <- o' .: "stakingPtr"
-                           pure $ StakingPtr x y z
-                   stakingCredentialFromJSON o' = stakingHashFromJSON o' <|> stakingPtrFromJSON o'
-                 o' <- o .: "address"
-                 addressCredential <- credentialFromJSON =<< o' .: "addressCredential"
-                 addressStakingCredential <-
-                   (fmap Just $ stakingCredentialFromJSON =<< o' .: "stakingCredential")
-                     <|> pure Nothing
-                 pure . IllegalAddress $ Ledger.Address{..}
-            "SafetyAnalysisTimeout" -> pure SafetyAnalysisTimeout
-            _ -> fail "Invalid safety error."
-
-=======
   | -- | No roles are present but there is a roles currency.
     ContractHasNoRoles
   | -- | A required role is not minted.
@@ -403,8 +94,8 @@
     TransactionCostMayExceedProtocol Transaction ExBudget
   | -- | The transaction does not validate.
     TransactionValidationError Transaction String
-  | -- | The transacttion has warnings.
-    TransactionWarning V1.TransactionWarning
+  | -- | The transaction has warnings.
+    TransactionWarning Transaction V1.TransactionWarning
   | -- | The contract is missing a continuation not present in its continuation map.
     MissingContinuation DatumHash
   | -- | The contract contains both mainnet and testnet addresses.
@@ -413,8 +104,252 @@
     WrongNetwork
   | -- | The contract contains an illegal ledger address.
     IllegalAddress Ledger.Address
-  deriving (Eq, Show)
->>>>>>> 8e155081
+  | -- | The safety analysis exceeded the allotted time.
+    SafetyAnalysisTimeout
+  deriving (Eq, Generic, Show)
+
+instance ToJSON SafetyError where
+  toJSON MissingRolesCurrency =
+    object
+      [ "error" .= ("MissingRolesCurrency" :: String)
+      , "detail" .= ("Roles are present in the contract, but no roles currency was specified." :: String)
+      , "fatal" .= True
+      ]
+  toJSON ContractHasNoRoles =
+    object
+      [ "error" .= ("ContractHasNoRoles" :: String)
+      , "detail" .= ("No roles are present in the contract, but a roles currency was specified." :: String)
+      , "fatal" .= False
+      ]
+  toJSON (MissingRoleToken (TokenName tokenName)) =
+    object
+      [ "error" .= ("MissingRoleToken" :: String)
+      , "detail" .= ("This role name is present in the contract, but that role token was not specified for minting." :: String)
+      , "role-name" .= String (T.decodeUtf8 $ fromBuiltin tokenName)
+      , "fatal" .= True
+      ]
+  toJSON (ExtraRoleToken (TokenName tokenName)) =
+    object
+      [ "error" .= ("ExtraRoleToken" :: String)
+      , "detail" .= ("This role token was specified for minting, but that role is not present in the contract." :: String)
+      , "role-name" .= String (T.decodeUtf8 $ fromBuiltin tokenName)
+      , "fatal" .= False
+      ]
+  toJSON (RoleNameTooLong (TokenName tokenName)) =
+    object
+      [ "error" .= ("RoleNameTooLong" :: String)
+      , "detail" .= ("This role name is longer than the 32 bytes allowed by the ledger rules." :: String)
+      , "role-name" .= String (T.decodeUtf8 $ fromBuiltin tokenName)
+      , "fatal" .= True
+      ]
+  toJSON (InvalidCurrencySymbol (CurrencySymbol currencySymbol)) =
+    object
+      [ "error" .= ("InvalidCurrencySymbol" :: String)
+      , "detail" .= ("This currency symbol is not the 28-bytes required by the ledger rules." :: String)
+      , "currency-symbol" .= toJSON (EncodeBase16 $ fromBuiltin currencySymbol)
+      , "fatal" .= True
+      ]
+  toJSON (TokenNameTooLong (TokenName tokenName)) =
+    object
+      [ "error" .= ("TokenNameTooLong" :: String)
+      , "detail" .= ("This token name is longer than the 32 bytes allowed by the ledger rules." :: String)
+      , "token-name" .= String (T.decodeUtf8 $ fromBuiltin tokenName)
+      , "fatal" .= True
+      ]
+  toJSON (InvalidToken token) =
+    object
+      [ "error" .= ("InvalidToken" :: String)
+      , "detail" .= ("This token associates a name with the ada currency symbol." :: String)
+      , "token" .= token
+      , "fatal" .= True
+      ]
+  toJSON (NonPositiveBalance accountId token) =
+    object
+      [ "error" .= ("NonPositiveBalance" :: String)
+      , "detail" .= ("In the initial state of the contract, ths account has a non-positive balance of this token." :: String)
+      , "account-id" .= accountId
+      , "token" .= token
+      , "fatal" .= True
+      ]
+  toJSON (DuplicateAccount accountId token) =
+    object
+      [ "error" .= ("DuplicateAccount" :: String)
+      , "detail"
+          .= ("In the initial state of the contract, there are duplicate entries for this account with this token." :: String)
+      , "account-id" .= accountId
+      , "token" .= token
+      , "fatal" .= True
+      ]
+  toJSON (DuplicateChoice choiceId) =
+    object
+      [ "error" .= ("DuplicateChoice" :: String)
+      , "detail" .= ("In the initial state of the contract, there are duplicate entries for this choice." :: String)
+      , "choice-id" .= choiceId
+      , "fatal" .= True
+      ]
+  toJSON (DuplicateBoundValue valueId) =
+    object
+      [ "error" .= ("DuplicateBoundValue" :: String)
+      , "detail" .= ("In the initial state of the contract, there are duplicate entries for this bound value." :: String)
+      , "value-id" .= valueId
+      , "fatal" .= True
+      ]
+  toJSON (MaximumValueMayExceedProtocol natural) =
+    object
+      [ "error" .= ("MaximumValueMayExceedProtocol" :: String)
+      , "detail"
+          .= ( "At some point in during its executation, the contract may hold more native tokens than permitted by the ledger rules."
+                :: String
+             )
+      , "bytes" .= natural
+      , "fatal" .= False
+      ]
+  toJSON (TransactionSizeMayExceedProtocol transaction natural) =
+    object
+      [ "error" .= ("TransactionSizeMayExceedProtocol" :: String)
+      , "detail" .= ("This transaction's size may exceed the limit permitted by the ledger rules." :: String)
+      , "transaction" .= transaction
+      , "bytes" .= natural
+      , "fatal" .= False
+      ]
+  toJSON (TransactionCostMayExceedProtocol transaction exBudget) =
+    object
+      [ "error" .= ("TransactionCostMayExceedProtocol" :: String)
+      , "detail" .= ("This transaction's Plutus execution cost may exceed the limit permitted by the ledger rules." :: String)
+      , "transaction" .= transaction
+      , "cost" .= exBudget
+      , "fatal" .= False
+      ]
+  toJSON (TransactionValidationError transaction message) =
+    object
+      [ "error" .= ("TransactionValidationError" :: String)
+      , "detail" .= ("This transaction fails to validate on the ledger." :: String)
+      , "transaction" .= transaction
+      , "message" .= message
+      , "fatal" .= True
+      ]
+  toJSON (TransactionWarning transaction warning) =
+    object
+      [ "error" .= ("TransactionWarning" :: String)
+      , "detail" .= ("A Marlowe semantics warning is reported for this transaction." :: String)
+      , "transaction" .= transaction
+      , "warning" .= warning
+      , "fatal" .= False
+      ]
+  toJSON (MissingContinuation (DatumHash datumHash)) =
+    object
+      [ "error" .= ("MissingContinuation" :: String)
+      , "detail" .= ("The contract is missing a continuation that is not present in its map of continuations." :: String)
+      , "hash" .= toJSON (EncodeBase16 $ fromBuiltin datumHash)
+      , "fatal" .= False
+      ]
+  toJSON InconsistentNetworks =
+    object
+      [ "error" .= ("InconsistentNetworks" :: String)
+      , "detail" .= ("The contract contains both mainnet and testnet addresses." :: String)
+      , "fatal" .= True
+      ]
+  toJSON WrongNetwork =
+    object
+      [ "error" .= ("WrongNetwork" :: String)
+      , "detail"
+          .= ("The contract contains addresses that are do not match the network on which it will be executed." :: String)
+      , "fatal" .= True
+      ]
+  toJSON (IllegalAddress Ledger.Address{..}) =
+    object
+      [ "error" .= ("IllegalAddress" :: String)
+      , "detail"
+          .= ("The contract contains this address that is invalid for the network on which it will be executed." :: String)
+      , "address"
+          .= let credentialToJSON (PubKeyCredential hash) =
+                  object
+                    [ "pubKeyCredential" .= show hash
+                    ]
+                 credentialToJSON (ScriptCredential hash) =
+                  object
+                    [ "scriptCredential" .= show hash
+                    ]
+                 stakingCredentialToJSON (StakingHash credential) =
+                  object
+                    [ "stakingHash" .= credentialToJSON credential
+                    ]
+                 stakingCredentialToJSON (StakingPtr x y z) =
+                  object
+                    [ "stakingPtr" .= (x, y, z)
+                    ]
+              in object
+                  [ "addressCredential" .= credentialToJSON addressCredential
+                  , "addressStakingCredential" .= fmap stakingCredentialToJSON addressStakingCredential
+                  ]
+      , "fatal" .= True
+      ]
+  toJSON SafetyAnalysisTimeout =
+    object
+      [ "error" .= ("SafetyAnalysisTimeout" :: String)
+      , "detail" .= ("The safety analysis exceeded the allotted time." :: String)
+      , "fatal" .= False
+      ]
+
+instance FromJSON SafetyError where
+  parseJSON =
+    withObject "SafetyError" $
+      \o ->
+        (o .: "error" :: Parser String)
+          >>= \case
+            "MissingRolesCurrency" -> pure MissingRolesCurrency
+            "ContractHasNoRoles" -> pure ContractHasNoRoles
+            "MissingRoleToken" -> MissingRoleToken . TokenName . toBuiltin . T.encodeUtf8 <$> o .: "role-name"
+            "ExtraRoleToken" -> ExtraRoleToken . TokenName . toBuiltin . T.encodeUtf8 <$> o .: "role-name"
+            "RoleNameTooLong" -> RoleNameTooLong . TokenName . toBuiltin . T.encodeUtf8 <$> o .: "role-name"
+            "InvalidCurrencySymbol" ->
+              do
+                EncodeBase16 bs <- parseJSON =<< o .: "currency-symbol"
+                pure . InvalidCurrencySymbol . CurrencySymbol $ toBuiltin bs
+            "TokenNameTooLong" -> TokenNameTooLong . TokenName . toBuiltin . T.encodeUtf8 <$> o .: "token-name"
+            "InvalidToken" -> InvalidToken <$> o .: "token"
+            "NonPositiveBalance" -> NonPositiveBalance <$> o .: "account-id" <*> o .: "token"
+            "DuplicateAccount" -> DuplicateAccount <$> o .: "account-id" <*> o .: "token"
+            "DuplicateChoice" -> DuplicateChoice <$> o .: "choice-id"
+            "DuplicateBoundValue" -> DuplicateBoundValue <$> o .: "value-id"
+            "MaximumValueMayExceedProtocol" -> MaximumValueMayExceedProtocol <$> o .: "bytes"
+            "TransactionSizeMayExceedProtocol" -> TransactionSizeMayExceedProtocol <$> o .: "transaction" <*> o .: "bytes"
+            "TransactionCostMayExceedProtocol" -> TransactionCostMayExceedProtocol <$> o .: "transaction" <*> o .: "cost"
+            "TransactionValidationError" -> TransactionValidationError <$> o .: "transaction" <*> o .: "message"
+            "TransactionWarning" -> TransactionWarning <$> o .: "transaction" <*> o .: "warning"
+            "MissingContinuation" ->
+              do
+                EncodeBase16 bs <- parseJSON =<< o .: "hash"
+                pure . MissingContinuation . DatumHash $ toBuiltin bs
+            "InconsistentNetworks" -> pure InconsistentNetworks
+            "WrongNetwork" -> pure WrongNetwork
+            "IllegalAddress" ->
+              do
+                let pubKeyCredentialFromJSON =
+                      withObject "PubKeyCredential" $
+                        \o' -> PubKeyCredential . fromString <$> o' .: "pubKeyCredential"
+                    scriptCredentialFromJSON =
+                      withObject "ScriptCredential" $
+                        \o' -> ScriptCredential . fromString <$> o' .: "scriptCredential"
+                    credentialFromJSON o' = pubKeyCredentialFromJSON o' <|> scriptCredentialFromJSON o'
+                    stakingHashFromJSON =
+                      withObject "StakingHash" $
+                        \o' -> StakingHash <$> (credentialFromJSON =<< o' .: "stakingHash")
+                    stakingPtrFromJSON =
+                      withObject "StakingPtr" $
+                        \o' ->
+                          do
+                            (x, y, z) <- o' .: "stakingPtr"
+                            pure $ StakingPtr x y z
+                    stakingCredentialFromJSON o' = stakingHashFromJSON o' <|> stakingPtrFromJSON o'
+                o' <- o .: "address"
+                addressCredential <- credentialFromJSON =<< o' .: "addressCredential"
+                addressStakingCredential <-
+                  (fmap Just $ stakingCredentialFromJSON =<< o' .: "stakingCredential")
+                    <|> pure Nothing
+                pure . IllegalAddress $ Ledger.Address{..}
+            "SafetyAnalysisTimeout" -> pure SafetyAnalysisTimeout
+            _ -> fail "Invalid safety error."
 
 -- | A Marlowe transaction.
 data Transaction = Transaction
@@ -423,34 +358,24 @@
   , txInput :: TransactionInput
   , txOutput :: TransactionOutput
   }
-<<<<<<< HEAD
-    deriving (Eq, Generic, Show)
-=======
-  deriving (Eq, Show)
->>>>>>> 8e155081
+  deriving (Eq, Generic, Show)
 
 instance ToJSON Transaction where
   toJSON Transaction{..} =
     object
       [ "state" .= txState
       , "contract" .= txContract
-<<<<<<< HEAD
-      , "input"    .= txInput
-      , "output"   .= txOutput
+      , "input" .= txInput
+      , "output" .= txOutput
       ]
 
 instance FromJSON Transaction where
   parseJSON =
-    withObject "Transaction"
-      $ \o ->
+    withObject "Transaction" $
+      \o ->
         do
           txState <- o .: "state"
           txContract <- o .: "contract"
           txInput <- o .: "input"
           txOutput <- o .: "output"
-          pure Transaction{..}
-=======
-      , "input" .= txInput
-      , "output" .= txOutput
-      ]
->>>>>>> 8e155081
+          pure Transaction{..}