{-# LANGUAGE ConstraintKinds       #-}
{-# LANGUAGE DataKinds             #-}
{-# LANGUAGE DefaultSignatures     #-}
{-# LANGUAGE DeriveAnyClass        #-}
{-# LANGUAGE DeriveGeneric         #-}
{-# LANGUAGE DerivingVia           #-}
{-# LANGUAGE FlexibleContexts      #-}
{-# LANGUAGE FlexibleInstances     #-}
{-# LANGUAGE ImportQualifiedPost   #-}
{-# LANGUAGE LambdaCase            #-}
{-# LANGUAGE MultiParamTypeClasses #-}
{-# LANGUAGE NamedFieldPuns        #-}
{-# LANGUAGE OverloadedStrings     #-}
{-# LANGUAGE RankNTypes            #-}
{-# LANGUAGE RecordWildCards       #-}
{-# LANGUAGE TemplateHaskell       #-}
{-# LANGUAGE TupleSections         #-}
{-# LANGUAGE TypeApplications      #-}
{-# LANGUAGE TypeFamilies          #-}
{-# LANGUAGE TypeOperators         #-}
{-# OPTIONS_GHC -Wno-name-shadowing #-}
{-# OPTIONS_GHC -fno-ignore-interface-pragmas #-}
{-# OPTIONS_GHC -fno-omit-interface-pragmas #-}
{-# OPTIONS_GHC -fno-specialise #-}

module Language.Marlowe.Client where
<<<<<<< HEAD
import           Control.Lens
import           Control.Monad                    (forM_, void)
import           Control.Monad.Error.Lens         (catching, throwing, throwing_)
import           Data.Aeson                       (FromJSON, ToJSON, parseJSON, toJSON)
import           Data.Default                     (def)
import           Data.Either                      (rights)
import qualified Data.List.NonEmpty               as NonEmpty
import           Data.Map.Strict                  (Map)
import qualified Data.Map.Strict                  as Map
import           Data.Maybe                       (isNothing, listToMaybe, mapMaybe, maybeToList)
import           Data.Monoid                      (First (..))
import           Data.Semigroup.Generic           (GenericSemigroupMonoid (..))
import qualified Data.Set                         as Set
import qualified Data.Text                        as T
import           Data.UUID                        (UUID)
import           Data.Void                        (absurd)
import           GHC.Generics                     (Generic)
import           Language.Marlowe.Scripts
import           Language.Marlowe.Semantics
import qualified Language.Marlowe.Semantics       as Marlowe
import           Language.Marlowe.SemanticsTypes  hiding (Contract, getAction)
import qualified Language.Marlowe.SemanticsTypes  as Marlowe
import           Language.Marlowe.Util            (extractNonMerkleizedContractRoles)
import           Ledger                           (CurrencySymbol, Datum (..), PubKeyHash, Slot (..), TokenName,
                                                   TxOut (..), TxOutRef, inScripts, txOutValue)
import qualified Ledger
import           Ledger.Ada                       (adaSymbol, adaToken, adaValueOf, lovelaceValueOf)
import           Ledger.Address                   (pubKeyHashAddress, scriptHashAddress)
import           Ledger.Constraints
import qualified Ledger.Constraints               as Constraints
import           Ledger.Constraints.TxConstraints
import qualified Ledger.Interval                  as Interval
import           Ledger.Scripts                   (datumHash, unitRedeemer)
import           Ledger.TimeSlot                  (SlotConfig (..))
import qualified Ledger.Tx                        as Tx
import           Ledger.Typed.Scripts
import qualified Ledger.Typed.Scripts             as Scripts
import           Ledger.Typed.Tx                  (TypedScriptTxOut (..), tyTxOutData)
import qualified Ledger.Typed.Tx                  as Typed
import qualified Ledger.Value                     as Val
import           Plutus.ChainIndex                (ChainIndexTx (..), _ValidTx, citxInputs, citxOutputs, citxTxId)
import           Plutus.Contract                  as Contract
import           Plutus.Contract.StateMachine     (AsSMContractError (..), Void)
import qualified Plutus.Contract.StateMachine     as SM
import           Plutus.Contract.Wallet           (getUnspentOutput)
import qualified Plutus.Contracts.Currency        as Currency
=======
import Control.Lens
import Control.Monad (forM_, void)
import Control.Monad.Error.Lens (catching, throwing, throwing_)
import Data.Aeson (FromJSON, ToJSON, parseJSON, toJSON)
import Data.Either (rights)
import qualified Data.List.NonEmpty as NonEmpty
import Data.Map.Strict (Map)
import qualified Data.Map.Strict as Map
import Data.Maybe (isNothing, listToMaybe, mapMaybe, maybeToList)
import Data.Monoid (First (..))
import Data.Semigroup.Generic (GenericSemigroupMonoid (..))
import qualified Data.Set as Set
import qualified Data.Text as T
import Data.UUID (UUID)
import Data.Void (absurd)
import GHC.Generics (Generic)
import Language.Marlowe.Scripts
import Language.Marlowe.Semantics
import qualified Language.Marlowe.Semantics as Marlowe
import Language.Marlowe.SemanticsTypes hiding (Contract, getAction)
import qualified Language.Marlowe.SemanticsTypes as Marlowe
import Language.Marlowe.Util (extractNonMerkleizedContractRoles)
import Ledger (CurrencySymbol, Datum (..), PubKeyHash, Slot (..), TokenName, TxOut (..), TxOutRef, inScripts,
               txOutValue)
import qualified Ledger
import Ledger.Ada (adaSymbol, adaToken, adaValueOf, lovelaceValueOf)
import Ledger.Address (pubKeyHashAddress, scriptHashAddress)
import Ledger.Constraints
import qualified Ledger.Constraints as Constraints
import Ledger.Constraints.TxConstraints
import qualified Ledger.Interval as Interval
import Ledger.Scripts (datumHash, unitRedeemer)
import qualified Ledger.Tx as Tx
import Ledger.Typed.Scripts
import qualified Ledger.Typed.Scripts as Scripts
import Ledger.Typed.Tx (TypedScriptTxOut (..), tyTxOutData)
import qualified Ledger.Typed.Tx as Typed
import qualified Ledger.Value as Val
import Plutus.ChainIndex (ChainIndexTx (..), _ValidTx, citxInputs, citxOutputs, citxTxId)
import Plutus.Contract as Contract
import Plutus.Contract.StateMachine (AsSMContractError (..), Void)
import qualified Plutus.Contract.StateMachine as SM
import Plutus.Contract.Wallet (getUnspentOutput)
import qualified Plutus.Contracts.Currency as Currency
>>>>>>> df4111b4
import qualified PlutusTx
import qualified PlutusTx.AssocMap as AssocMap


type MarloweSchema =
        Endpoint "create" (UUID, AssocMap.Map Val.TokenName PubKeyHash, Marlowe.Contract)
        .\/ Endpoint "apply-inputs" (UUID, MarloweParams, Maybe SlotInterval, [Input])
        .\/ Endpoint "auto" (UUID, MarloweParams, Party, Slot)
        .\/ Endpoint "redeem" (UUID, MarloweParams, TokenName, PubKeyHash)
        .\/ Endpoint "close" UUID


type MarloweCompanionSchema = EmptySchema
type MarloweFollowSchema = Endpoint "follow" MarloweParams


data MarloweError =
    StateMachineError SM.SMContractError
    | TransitionError
    | AmbiguousOnChainState
    | OnChainStateNotFound
    | MarloweEvaluationError TransactionError
    | OtherContractError ContractError
  deriving stock (Eq, Show, Generic)
  deriving anyclass (ToJSON, FromJSON)


makeClassyPrisms ''MarloweError

instance AsSMContractError MarloweError where
    _SMContractError = _StateMachineError

instance AsContractError MarloweError where
    _ContractError = _OtherContractError

instance AsCheckpointError MarloweError where
    _CheckpointError = _OtherContractError . _CheckpointError

data PartyAction
             = PayDeposit AccountId Party Token Integer
             | WaitForTimeout Slot
             | WaitOtherActionUntil Slot
             | NotSure
             | CloseContract
  deriving (Show)

type RoleOwners = AssocMap.Map Val.TokenName PubKeyHash

data ContractHistory =
    ContractHistory
        { chParams  :: First (MarloweParams, MarloweData)
        , chHistory :: [TransactionInput]
        }
        deriving stock (Show, Generic)
        deriving anyclass (FromJSON, ToJSON)
        deriving (Semigroup, Monoid) via (GenericSemigroupMonoid ContractHistory)


data OnChainState =
    OnChainState
        { ocsTxOut    :: Typed.TypedScriptTxOut TypedMarloweValidator -- ^ Typed transaction output
        , ocsTxOutRef :: Typed.TypedScriptTxOutRef TypedMarloweValidator -- ^ Typed UTXO
        , ocsTx       :: ChainIndexTx -- ^ Transaction that produced the output
        }


-- | The outcome of 'waitForUpdateTimeout'
data WaitingResult t i s
    = Timeout t -- ^ The timeout happened before any change of the on-chain state was detected
    | ContractEnded ChainIndexTx i -- ^ The state machine instance ended
    | Transition ChainIndexTx i s -- ^ The state machine instance transitioned to a new state
    | InitialState ChainIndexTx s -- ^ The state machine instance was initialised
  deriving stock (Show,Generic,Functor)
  deriving anyclass (ToJSON, FromJSON)


created :: MarloweParams -> MarloweData -> ContractHistory
created p d = mempty{chParams = First (Just (p, d)) }

transition :: TransactionInput -> ContractHistory
transition i = mempty{chHistory = [i] }

isEmpty :: ContractHistory -> Bool
isEmpty = isNothing . getFirst . chParams

data ContractProgress = InProgress | Finished
  deriving stock (Show, Eq, Generic)
  deriving anyclass (ToJSON, FromJSON)

instance Semigroup ContractProgress where
    _ <> Finished     = Finished
    any <> InProgress = any

instance Monoid ContractProgress where
    mempty = InProgress

type EndpointName = String

data LastResult = OK UUID EndpointName | SomeError UUID EndpointName MarloweError | Unknown
  deriving (Show,Eq,Generic)
  deriving anyclass (ToJSON, FromJSON)

instance Semigroup LastResult where
    any <> Unknown = any
    _ <> last      = last

instance Monoid LastResult where
    mempty = Unknown

type MarloweContractState = LastResult


mkMarloweTypedValidator :: MarloweParams -> SmallTypedValidator
mkMarloweTypedValidator = smallUntypedValidator


minLovelaceDeposit :: Integer
minLovelaceDeposit = 2000000


marloweFollowContract :: Contract ContractHistory MarloweFollowSchema MarloweError ()
marloweFollowContract = awaitPromise $ endpoint @"follow" $ \params -> do
    let typedValidator = mkMarloweTypedValidator params
    let go [] = pure InProgress
        go (tx:rest) = do
            res <- updateHistoryFromTx typedValidator params tx
            case res of
                Finished   -> pure Finished
                InProgress -> go rest

    go [] >>= checkpointLoop (follow typedValidator params)

  where
    follow typedValidator params = \case
        Finished -> do
            logDebug @String ("Contract finished " <> show params)
            pure (Right InProgress) -- do not close the contract so we can see it in Marlowe Run history
        InProgress -> do
            result <- waitForUpdateTimeout typedValidator never >>= awaitPromise
            case result of
                Timeout t -> absurd t
                ContractEnded tx inputs -> do
                    interval <- case _citxValidRange tx of
                        Interval.Interval (Interval.LowerBound (Interval.Finite l) True) (Interval.UpperBound (Interval.Finite h) False) -> pure (l, h)
                        _ -> throwError (OtherContractError $ OtherError "Interval")
                    tell @ContractHistory (transition $ TransactionInput interval inputs)
                    pure (Right Finished)
                Transition tx inputs _ -> do
                    interval <- case _citxValidRange tx of
                        Interval.Interval (Interval.LowerBound (Interval.Finite l) True) (Interval.UpperBound (Interval.Finite h) False) -> pure (l, h)
                        _ -> throwError (OtherContractError $ OtherError "Interval")
                    tell @ContractHistory (transition $ TransactionInput interval inputs)
                    pure (Right InProgress)
                InitialState _ OnChainState{ocsTxOut} -> do
                    let initialMarloweData = tyTxOutData ocsTxOut
                    tell @ContractHistory (created params initialMarloweData)
                    pure (Right InProgress)

    updateHistoryFromTx :: TypedValidator TypedMarloweValidator
                        -> MarloweParams
                        -> ChainIndexTx
                        -> Contract ContractHistory MarloweFollowSchema MarloweError ContractProgress
    updateHistoryFromTx inst params tx = do
        logInfo @String $ "Updating history from tx " <> show (view citxTxId tx)
        let address = Scripts.validatorAddress inst
        utxos <- fmap ( Map.filter ((==) address . view Ledger.ciTxOutAddress . fst)
                      . Map.fromList
                      ) $ utxosTxOutTxFromTx tx
        let states = getStates inst utxos
        case findInput inst tx of
            -- if there's no TxIn for Marlowe contract that means
            -- it's a contract creation transaction, and there is Marlowe TxOut
            Nothing -> case states of
                [OnChainState{ocsTxOut=state}] -> do
                    let initialMarloweData = tyTxOutData state
                    logInfo @String ("Contract created " <> show initialMarloweData)
                    tell $ created params initialMarloweData
                    pure InProgress
                _    -> throwError (OtherContractError $ OtherError "CCC")
            -- There is TxIn with Marlowe contract, hence this is a state transition
            Just inputs -> do
                interval <- case _citxValidRange tx of
                        Interval.Interval (Interval.LowerBound (Interval.Finite l) True) (Interval.UpperBound (Interval.Finite h) False) -> pure (l, h)
                        _ -> throwError (OtherContractError $ OtherError "Interval")
                let txInput = TransactionInput {
                        txInterval = interval,
                        txInputs = inputs }
                tell $ transition txInput
                case states of
                    -- when there is no Marlowe TxOut the contract is closed
                    -- and we can close the follower contract
                    [] -> pure Finished
                    -- otherwise we continue following
                    _  -> pure InProgress

    findInput inst tx = do
        let inputs = Set.toList (view citxInputs tx) >>= maybeToList . inScripts
        let script = Scripts.validatorScript inst
        -- find previous Marlowe contract
        let marloweTxInputs = filter (\(validator, _, _) -> validator == script) inputs
        case marloweTxInputs of
            []                          -> Nothing
            [(_, Ledger.Redeemer d, _)] -> PlutusTx.fromBuiltinData d
            _                           -> Nothing

{-  This is a control contract.
    It allows to create a contract, apply inputs, auto-execute a contract,
    redeem role payouts, and close.
 -}
marlowePlutusContract :: Contract MarloweContractState MarloweSchema MarloweError ()
marlowePlutusContract = selectList [create, apply, auto, redeem, close]
  where
    catchError reqId endpointName handler = catching _MarloweError
        (void $ mapError (review _MarloweError) handler)
        (\er -> do
            logWarn @String (show er)
            tell $ SomeError reqId endpointName er
            marlowePlutusContract)
    create = endpoint @"create" $ \(reqId, owners, contract) -> catchError reqId "create" $ do
        -- Create a transaction with the role tokens and pay them to the contract creator
        -- See Note [The contract is not ready]
        ownPubKey <- Contract.ownPubKeyHash
        (params, distributeRoleTokens, lkps) <- setupMarloweParams owners contract
        slot <- currentSlot
        let marloweData = MarloweData {
                marloweContract = contract,
                marloweState = State
                    { accounts = AssocMap.singleton (PK ownPubKey, Token adaSymbol adaToken) minLovelaceDeposit
                    , choices  = AssocMap.empty
                    , boundValues = AssocMap.empty
                    , minSlot = slot } }
        let minAdaTxOut = lovelaceValueOf minLovelaceDeposit
        let typedValidator = mkMarloweTypedValidator params
        let tx = mustPayToTheScript marloweData minAdaTxOut <> distributeRoleTokens
        let lookups = Constraints.typedValidatorLookups typedValidator <> lkps
        -- Create the Marlowe contract and pay the role tokens to the owners
        utx <- either (throwing _ConstraintResolutionError) pure (Constraints.mkTx lookups tx)
        submitTxConfirmed utx
        tell $ OK reqId "create"
        marlowePlutusContract
    apply = endpoint @"apply-inputs" $ \(reqId, params, slotInterval, inputs) -> catchError reqId "apply-inputs" $ do
        let typedValidator = mkMarloweTypedValidator params
        _ <- applyInputs params typedValidator slotInterval inputs
        tell $ OK reqId "apply-inputs"
        marlowePlutusContract
    redeem = promiseMap (mapError (review _MarloweError)) $ endpoint @"redeem" $ \(reqId, MarloweParams{rolesCurrency}, role, pkh) -> catchError reqId "redeem" $ do
        let address = scriptHashAddress (mkRolePayoutValidatorHash rolesCurrency)
        utxos <- utxosAt address
        let spendPayoutConstraints tx ref txout = let
                expectedDatumHash = datumHash (Datum $ PlutusTx.toBuiltinData role)
                amount = view Ledger.ciTxOutValue txout
                dh = either id Ledger.datumHash <$> preview Ledger.ciTxOutDatum txout
                in case dh of
                    Just datumHash | datumHash == expectedDatumHash ->
                        -- we spend the rolePayoutScript address
                        Constraints.mustSpendScriptOutput ref unitRedeemer
                        -- and pay to a token owner
                            <> Constraints.mustPayToPubKey pkh amount
                    _ -> tx

        let spendPayouts = Map.foldlWithKey spendPayoutConstraints mempty utxos
        if spendPayouts == mempty
        then do
            tell $ OK reqId "redeem"
        else do
            let
              constraints = spendPayouts
                  -- must spend a role token for authorization
                  <> Constraints.mustSpendAtLeast (Val.singleton rolesCurrency role 1)
              -- lookup for payout validator and role payouts
              validator = rolePayoutScript rolesCurrency
              lookups = Constraints.otherScript validator
                  <> Constraints.unspentOutputs utxos
                  <> Constraints.ownPubKeyHash pkh
            tx <- either (throwing _ConstraintResolutionError) pure (Constraints.mkTx @Void lookups constraints)
            _ <- submitUnbalancedTx tx
            tell $ OK reqId "redeem"

        marlowePlutusContract
    auto = endpoint @"auto" $ \(reqId, params, party, untilSlot) -> catchError reqId "auto" $ do
        let typedValidator = mkMarloweTypedValidator params
        let continueWith :: MarloweData -> Contract MarloweContractState MarloweSchema MarloweError ()
            continueWith md@MarloweData{marloweContract} =
                if canAutoExecuteContractForParty party marloweContract
                then autoExecuteContract reqId params typedValidator party md
                else do
                    tell $ OK reqId "auto"
                    marlowePlutusContract

        maybeState <- getOnChainState typedValidator
        case maybeState of
            Nothing -> do
                wr <- waitForUpdateUntilSlot @[Input] typedValidator untilSlot
                case wr of
                    ContractEnded{} -> do
                        logInfo @String $ "Contract Ended for party " <> show party
                        tell $ OK reqId "auto"
                        marlowePlutusContract
                    Timeout{} -> do
                        logInfo @String $ "Contract Timeout for party " <> show party
                        tell $ OK reqId "auto"
                        marlowePlutusContract
                    Transition _ _ marloweData -> continueWith marloweData
                    InitialState _ marloweData -> continueWith marloweData
            Just (OnChainState{ocsTxOut=st}, _) -> do
                let marloweData = tyTxOutData st
                continueWith marloweData
    -- The MarloweApp contract is closed implicitly by not returning
    -- itself (marlowePlutusContract) as a continuation
    close = endpoint @"close" $ \reqId -> tell $ OK reqId "close"


    autoExecuteContract :: UUID
                      -> MarloweParams
                      -> SmallTypedValidator
                      -> Party
                      -> MarloweData
                      -> Contract MarloweContractState MarloweSchema MarloweError ()
    autoExecuteContract reqId params typedValidator party marloweData = do
        slot <- currentSlot
        let slotRange = (slot, slot + defaultTxValidationRange)
        let action = getAction slotRange party marloweData
        case action of
            PayDeposit acc p token amount -> do
                logInfo @String $ "PayDeposit " <> show amount <> " at within slots " <> show slotRange
                let payDeposit = do
                        marloweData <- mkStep params typedValidator slotRange [NormalInput $ IDeposit acc p token amount]
                        continueWith marloweData
                catching _MarloweError payDeposit $ \err -> do
                    logWarn @String $ "Error " <> show err
                    logInfo @String $ "Retry PayDeposit in 2 slots"
                    _ <- awaitSlot (slot + 2)
                    continueWith marloweData
            WaitForTimeout timeout -> do
                logInfo @String $ "WaitForTimeout " <> show timeout
                _ <- awaitSlot timeout
                continueWith marloweData
            WaitOtherActionUntil timeout -> do
                logInfo @String $ "WaitOtherActionUntil " <> show timeout
                wr <- waitForUpdateUntilSlot @[Input] typedValidator timeout
                case wr of
                    ContractEnded{} -> do
                        logInfo @String $ "Contract Ended"
                        tell $ OK reqId "auto"
                        marlowePlutusContract
                    Timeout{} -> do
                        logInfo @String $ "Contract Timeout"
                        continueWith marloweData
                    Transition _ _ marloweData -> continueWith marloweData
                    InitialState _ marloweData -> continueWith marloweData

            CloseContract -> do
                logInfo @String $ "CloseContract"
                let closeContract = do
                        _ <- mkStep params typedValidator slotRange []
                        tell $ OK reqId "auto"
                        marlowePlutusContract

                catching _MarloweError closeContract $ \err -> do
                    logWarn @String $ "Error " <> show err
                    logInfo @String $ "Retry CloseContract in 2 slots"
                    _ <- awaitSlot (slot + 2)
                    continueWith marloweData
            NotSure -> do
                logInfo @String $ "NotSure"
                tell $ OK reqId "auto"
                marlowePlutusContract

          where
            continueWith = autoExecuteContract reqId params typedValidator party


setupMarloweParams
    :: forall s e i o a.
    (AsMarloweError e)
    => RoleOwners
    -> Marlowe.Contract
    -> Contract MarloweContractState s e
        (MarloweParams, TxConstraints i o, ScriptLookups a)
setupMarloweParams owners contract = mapError (review _MarloweError) $ do
    ownAddress <- pubKeyHashAddress <$> Contract.ownPubKeyHash
    let roles = extractNonMerkleizedContractRoles contract
    if Set.null roles
    then do
        let params = MarloweParams
                { rolesCurrency = adaSymbol
                , rolePayoutValidatorHash = defaultRolePayoutValidatorHash
                , slotConfig = (scSlotLength def, scSlotZeroTime def) }  -- FIXME: This is temporary, until SCP-3050 is completed.
        pure (params, mempty, mempty)
    else if roles `Set.isSubsetOf` Set.fromList (AssocMap.keys owners)
    then do
        let tokens = fmap (\role -> (role, 1)) $ Set.toList roles
        txOutRef@(Ledger.TxOutRef h i) <- getUnspentOutput
        utxo <- utxosAt ownAddress
        let theCurrency = Currency.OneShotCurrency
                { curRefTransactionOutput = (h, i)
                , curAmounts              = AssocMap.fromList tokens
                }
            curVali     = Currency.curPolicy theCurrency
            lookups     = Constraints.mintingPolicy curVali
                            <> Constraints.unspentOutputs utxo
            mintTx      = Constraints.mustSpendPubKeyOutput txOutRef
                            <> Constraints.mustMintValue (Currency.mintedValue theCurrency)
        let rolesSymbol = Ledger.scriptCurrencySymbol curVali
        let minAdaTxOut = adaValueOf 2
        let giveToParty (role, pkh) = Constraints.mustPayToPubKey pkh (Val.singleton rolesSymbol role 1 <> minAdaTxOut)
        let distributeRoleTokens = foldMap giveToParty (AssocMap.toList owners)
        let params = MarloweParams
                { rolesCurrency = rolesSymbol
                , rolePayoutValidatorHash = mkRolePayoutValidatorHash rolesSymbol
                , slotConfig = (scSlotLength def, scSlotZeroTime def) }  -- FIXME: This is temporary, until SCP-3050 is completed.
        pure (params, mintTx <> distributeRoleTokens, lookups)
    else do
        let missingRoles = roles `Set.difference` Set.fromList (AssocMap.keys owners)
        let message = T.pack $ "You didn't specify owners of these roles: " <> show missingRoles
        throwing _ContractError $ OtherError message


getAction :: MarloweSlotRange -> Party -> MarloweData -> PartyAction
getAction slotRange party MarloweData{marloweContract,marloweState} = let
    env = Environment slotRange
    in case reduceContractUntilQuiescent env marloweState marloweContract of
        ContractQuiescent _reduced _warnings _payments state contract ->
            -- here the contract is either When or Close
            case contract of
                When [Case (Deposit acc depositParty tok value) _] _ _
                    | party == depositParty -> let
                        amount = Marlowe.evalValue env state value
                        in PayDeposit acc party tok amount
                When [Case (Deposit _ depositParty _ _) _] timeout _
                    | party /= depositParty    ->
                        WaitOtherActionUntil timeout
                When [] timeout _ -> WaitForTimeout timeout
                Close -> CloseContract
                _ -> NotSure
        -- When timeout is in the slot range
        RRAmbiguousSlotIntervalError ->
            {- FIXME
                Consider contract:
                    When [cases] (Slot 100) (When [Case Deposit Close]] (Slot 105) Close)

                For a slot range (95, 105) we get RRAmbiguousSlotIntervalError
                because timeout 100 is inside the slot range.
                Now, we wait for slot 105, and we miss the Deposit.

                To avoid that we need to know what was the original timeout
                that caused RRAmbiguousSlotIntervalError (i.e. Slot 100).
                Then we'd rather wait until slot 100 instead and would make the Deposit.
                I propose to modify RRAmbiguousSlotIntervalError to include the expected timeout.
             -}
            WaitForTimeout (snd slotRange)



canAutoExecuteContractForParty :: Party -> Marlowe.Contract -> Bool
canAutoExecuteContractForParty party = check
  where
    check cont =
        case cont of
            Close                                    -> True
            When [] _ cont                           -> check cont
            When [Case Deposit{} cont] _ timeoutCont -> check cont && check timeoutCont
            When cases _ timeoutCont                 -> all checkCase cases && check timeoutCont
            Pay _ _ _ _ cont                         -> check cont
            If _ c1 c2                               -> check c1 && check c2
            Let _ _ cont                             -> check cont
            Assert _ cont                            -> check cont


    checkCase (Case (Choice (ChoiceId _ p) _) cont) | p /= party = check cont
    checkCase _                                     = False


applyInputs :: AsMarloweError e
    => MarloweParams
    -> SmallTypedValidator
    -> Maybe SlotInterval
    -> [Input]
    -> Contract MarloweContractState MarloweSchema e MarloweData
applyInputs params typedValidator slotInterval inputs = mapError (review _MarloweError) $ do
    slotRange <- case slotInterval of
            Just si -> pure si
            Nothing -> do
                slot <- currentSlot
                pure (slot, slot + defaultTxValidationRange)
    mkStep params typedValidator slotRange inputs

marloweParams :: CurrencySymbol -> MarloweParams
marloweParams rolesCurrency = MarloweParams
    { rolesCurrency = rolesCurrency
    , rolePayoutValidatorHash = mkRolePayoutValidatorHash rolesCurrency
    , slotConfig = (scSlotLength def, scSlotZeroTime def) }  -- FIXME: This is temporary, until SCP-3050 is completed.


defaultMarloweParams :: MarloweParams
defaultMarloweParams = marloweParams adaSymbol


newtype CompanionState = CompanionState (Map MarloweParams MarloweData)
  deriving (Semigroup,Monoid) via (Map MarloweParams MarloweData)

instance ToJSON CompanionState where
    toJSON (CompanionState m) = toJSON $ Map.toList m

instance FromJSON CompanionState where
    parseJSON v = CompanionState . Map.fromList <$> parseJSON v

{-|
    Contract that monitors a user wallet for receiving a Marlowe role token.
    When it sees that a Marlowe contract exists on chain with a role currency
    of a token the user owns it updates its @CompanionState@
    with contract's @MarloweParams@ and @MarloweData@
-}
marloweCompanionContract :: Contract CompanionState MarloweCompanionSchema MarloweError ()
marloweCompanionContract = checkExistingRoleTokens
  where
    checkExistingRoleTokens = do
        -- Get the existing unspend outputs of the wallet that activated the companion contract
        pkh <- Contract.ownPubKeyHash
        let ownAddress = pubKeyHashAddress pkh
        -- Filter those outputs for role tokens and notify the WebSocket subscribers
        -- NOTE: CombinedWSStreamToServer has an API to subscribe to WS notifications
        utxo <- utxosAt ownAddress
        let txOuts = fmap Ledger.toTxOut $ Map.elems utxo
        forM_ txOuts notifyOnNewContractRoles
        -- This contract will run in a loop forever (because we always return Right)
        -- checking for updates to the UTXO's for a given address.
        -- The contract could be stopped via /contract/<instance>/stop but we are
        -- currently not doing that.
        checkpointLoop (fmap Right <$> checkForUpdates) ownAddress
    checkForUpdates ownAddress = do
        txns <- NonEmpty.toList <$> awaitUtxoProduced ownAddress
        let txOuts = txns >>= view (citxOutputs . _ValidTx)
        forM_ txOuts notifyOnNewContractRoles
        pure ownAddress

notifyOnNewContractRoles :: TxOut
    -> Contract CompanionState MarloweCompanionSchema MarloweError ()
notifyOnNewContractRoles txout = do
    -- Filter the CurrencySymbol's of this transaction output that might be
    -- a role token symbol. Basically, any non-ADA symbols is a prospect to
    -- to be a role token, but it could also be an NFT for example.
    let curSymbols = filterRoles txout
    forM_ curSymbols $ \cs -> do
        -- Check if there is a Marlowe contract on chain that uses this currency
        contract <- findMarloweContractsOnChainByRoleCurrency cs
        case contract of
            Just (params, md) -> do
                logDebug @String $ "Companion contract: Updating observable state"
                tell $ CompanionState (Map.singleton params md)
            Nothing           -> do
            -- The result will be empty if:
            --   * Note [The contract is not ready]: When you create a Marlowe contract first we create
            --                                       the role tokens, pay them to the contract creator and
            --                                       then we create the Marlowe contract.
            --   * If the marlowe contract is closed.
                -- TODO: Change for debug
                logWarn @String $ "Companion contract: On-chain state not found!"
                pure ()


filterRoles :: TxOut -> [CurrencySymbol]
filterRoles TxOut { txOutValue, txOutDatumHash = Nothing } =
    let curSymbols = filter (/= adaSymbol) $ AssocMap.keys $ Val.getValue txOutValue
    in  curSymbols
filterRoles _ = []


findMarloweContractsOnChainByRoleCurrency
    :: CurrencySymbol
    -> Contract CompanionState
                MarloweCompanionSchema
                MarloweError
                (Maybe (MarloweParams, MarloweData))
findMarloweContractsOnChainByRoleCurrency curSym = do
    let params = marloweParams curSym
    let typedValidator = mkMarloweTypedValidator params
    maybeState <- getOnChainState typedValidator
    case maybeState of
        Just (OnChainState{ocsTxOut}, _) -> do
            let marloweData = tyTxOutData ocsTxOut
            pure $ Just (params, marloweData)
        Nothing -> pure Nothing

{-| Get the current on-chain state of the state machine instance.
    Return Nothing if there is no state on chain.
    Throws an @SMContractError@ if the number of outputs at the machine address is greater than one.
-}
getOnChainState ::
    SmallTypedValidator
    -> Contract w schema MarloweError (Maybe (OnChainState, Map Ledger.TxOutRef Tx.ChainIndexTxOut))
getOnChainState validator = do
    utxoTx <- mapError (review _MarloweError) $ utxosTxOutTxAt (validatorAddress validator)
    let states = getStates validator utxoTx
    case states of
        []      -> pure Nothing
        [state] -> pure $ Just (state, fmap fst utxoTx)
        _       -> throwing_ _AmbiguousOnChainState


getStates :: SmallTypedValidator
    -> Map Tx.TxOutRef (Tx.ChainIndexTxOut, ChainIndexTx)
    -> [OnChainState]
getStates si refMap =
    let lkp (ref, (out, tx)) = do
            ocsTxOutRef <- Typed.typeScriptTxOutRef (\r -> fst <$> Map.lookup r refMap) si ref
            ocsTxOut <- Typed.typeScriptTxOut si ref out
            pure OnChainState{ocsTxOut, ocsTxOutRef, ocsTx = tx}
    in rights $ fmap lkp $ Map.toList refMap


mkStep ::
    MarloweParams
    -> SmallTypedValidator
    -> SlotInterval
    -> [Input]
    -> Contract w MarloweSchema MarloweError MarloweData
mkStep params typedValidator range input = do
    maybeState <- getOnChainState typedValidator
    case maybeState of
        Nothing -> throwError OnChainStateNotFound
        Just (onChainState, utxo) -> do
            let OnChainState{ocsTxOut=TypedScriptTxOut{tyTxOutData=currentState, tyTxOutTxOut}, ocsTxOutRef} = onChainState
                oldState = SM.State
                    { SM.stateData = currentState
                    , SM.stateValue = Ledger.txOutValue tyTxOutTxOut
                    }
                inputConstraints = [InputConstraint{icRedeemer=input, icTxOutRef = Typed.tyTxOutRefRef ocsTxOutRef }]

            case mkMarloweStateMachineTransition params oldState (range, input) of
                Just (newConstraints, newState)  -> do
                    let isFinal = isClose (marloweContract $ SM.stateData newState)
                        lookups1 =
                            Constraints.typedValidatorLookups typedValidator
                            <> Constraints.unspentOutputs utxo
                        outputConstraints =
                            [ OutputConstraint
                                { ocDatum = SM.stateData newState
                                , ocValue = SM.stateValue newState
                                }
                            | not isFinal ]
                    let smtConstraints = newConstraints
                                    { txOwnInputs = inputConstraints
                                    , txOwnOutputs = outputConstraints
                                    }
                    pk <- Contract.ownPubKeyHash
                    let lookups:: ScriptLookups TypedMarloweValidator
                        lookups = lookups1 { Constraints.slOwnPubkeyHash = Just pk }
                    utx <- either (throwing _ConstraintResolutionError)
                                pure
                                (Constraints.mkTx lookups smtConstraints)
                    submitTxConfirmed utx
                    pure (SM.stateData newState)
                Nothing -> throwError TransitionError


waitForUpdateTimeout ::
    forall i t w schema.
    (PlutusTx.FromData i
    )
    => SmallTypedValidator
    -> Promise w schema MarloweError t -- ^ The timeout
    -> Contract w schema MarloweError (Promise w schema MarloweError (WaitingResult t i OnChainState))
waitForUpdateTimeout typedValidator timeout = do
    let addr = validatorAddress typedValidator
    currentState <- getOnChainState typedValidator
    let success = case currentState of
            Nothing ->
                -- There is no on-chain state, so we wait for an output to appear
                -- at the address. Any output that appears needs to be checked
                -- with scChooser'
                promiseBind (utxoIsProduced addr) $ \txns -> do
                    outRefMaps <- traverse utxosTxOutTxFromTx txns
                    let produced = getStates typedValidator (Map.fromList $ concat outRefMaps)
                    case produced of
                        -- empty list shouldn't be possible, because we're waiting for txns with OnChainState
                        [onChainState] -> pure $ InitialState (ocsTx onChainState) onChainState
                        _              -> throwing_ _AmbiguousOnChainState
            Just (OnChainState{ocsTxOutRef=Typed.TypedScriptTxOutRef{Typed.tyTxOutRefRef}, ocsTx}, _) ->
                promiseBind (utxoIsSpent tyTxOutRefRef) $ \txn -> do
                    outRefMap <- Map.fromList <$> utxosTxOutTxFromTx txn
                    let newStates = getStates typedValidator outRefMap
                        inp       = getInput tyTxOutRefRef txn
                    case (newStates, inp) of
                        ([], Just i)         -> pure (ContractEnded ocsTx i)
                        ([newState], Just i) -> pure (Transition ocsTx i newState)
                        _                    -> throwing_ _UnableToExtractTransition
    pure $ select success (Timeout <$> timeout)


waitForUpdateUntilSlot ::
    forall i w schema.
    ( PlutusTx.FromData i
    )
    => SmallTypedValidator
    -> Slot
    -> Contract w schema MarloweError (WaitingResult Slot i MarloweData)
waitForUpdateUntilSlot client timeoutSlot = do
    result <- waitForUpdateTimeout client (isSlot timeoutSlot)
    let getTxOutData = fmap (fmap (tyTxOutData . ocsTxOut)) . awaitPromise
    getTxOutData result


getInput ::
    forall i.
    (PlutusTx.FromData i)
    => TxOutRef
    -> ChainIndexTx
    -> Maybe i
getInput outRef tx = do
    (_validator, Ledger.Redeemer r, _) <- listToMaybe $ mapMaybe Tx.inScripts $ filter (\Tx.TxIn{Tx.txInRef} -> outRef == txInRef) $ Set.toList $ _citxInputs tx
    PlutusTx.fromBuiltinData r<|MERGE_RESOLUTION|>--- conflicted
+++ resolved
@@ -24,58 +24,11 @@
 {-# OPTIONS_GHC -fno-specialise #-}
 
 module Language.Marlowe.Client where
-<<<<<<< HEAD
-import           Control.Lens
-import           Control.Monad                    (forM_, void)
-import           Control.Monad.Error.Lens         (catching, throwing, throwing_)
-import           Data.Aeson                       (FromJSON, ToJSON, parseJSON, toJSON)
-import           Data.Default                     (def)
-import           Data.Either                      (rights)
-import qualified Data.List.NonEmpty               as NonEmpty
-import           Data.Map.Strict                  (Map)
-import qualified Data.Map.Strict                  as Map
-import           Data.Maybe                       (isNothing, listToMaybe, mapMaybe, maybeToList)
-import           Data.Monoid                      (First (..))
-import           Data.Semigroup.Generic           (GenericSemigroupMonoid (..))
-import qualified Data.Set                         as Set
-import qualified Data.Text                        as T
-import           Data.UUID                        (UUID)
-import           Data.Void                        (absurd)
-import           GHC.Generics                     (Generic)
-import           Language.Marlowe.Scripts
-import           Language.Marlowe.Semantics
-import qualified Language.Marlowe.Semantics       as Marlowe
-import           Language.Marlowe.SemanticsTypes  hiding (Contract, getAction)
-import qualified Language.Marlowe.SemanticsTypes  as Marlowe
-import           Language.Marlowe.Util            (extractNonMerkleizedContractRoles)
-import           Ledger                           (CurrencySymbol, Datum (..), PubKeyHash, Slot (..), TokenName,
-                                                   TxOut (..), TxOutRef, inScripts, txOutValue)
-import qualified Ledger
-import           Ledger.Ada                       (adaSymbol, adaToken, adaValueOf, lovelaceValueOf)
-import           Ledger.Address                   (pubKeyHashAddress, scriptHashAddress)
-import           Ledger.Constraints
-import qualified Ledger.Constraints               as Constraints
-import           Ledger.Constraints.TxConstraints
-import qualified Ledger.Interval                  as Interval
-import           Ledger.Scripts                   (datumHash, unitRedeemer)
-import           Ledger.TimeSlot                  (SlotConfig (..))
-import qualified Ledger.Tx                        as Tx
-import           Ledger.Typed.Scripts
-import qualified Ledger.Typed.Scripts             as Scripts
-import           Ledger.Typed.Tx                  (TypedScriptTxOut (..), tyTxOutData)
-import qualified Ledger.Typed.Tx                  as Typed
-import qualified Ledger.Value                     as Val
-import           Plutus.ChainIndex                (ChainIndexTx (..), _ValidTx, citxInputs, citxOutputs, citxTxId)
-import           Plutus.Contract                  as Contract
-import           Plutus.Contract.StateMachine     (AsSMContractError (..), Void)
-import qualified Plutus.Contract.StateMachine     as SM
-import           Plutus.Contract.Wallet           (getUnspentOutput)
-import qualified Plutus.Contracts.Currency        as Currency
-=======
 import Control.Lens
 import Control.Monad (forM_, void)
 import Control.Monad.Error.Lens (catching, throwing, throwing_)
 import Data.Aeson (FromJSON, ToJSON, parseJSON, toJSON)
+import Data.Default (def)
 import Data.Either (rights)
 import qualified Data.List.NonEmpty as NonEmpty
 import Data.Map.Strict (Map)
@@ -104,6 +57,7 @@
 import Ledger.Constraints.TxConstraints
 import qualified Ledger.Interval as Interval
 import Ledger.Scripts (datumHash, unitRedeemer)
+import Ledger.TimeSlot (SlotConfig (..))
 import qualified Ledger.Tx as Tx
 import Ledger.Typed.Scripts
 import qualified Ledger.Typed.Scripts as Scripts
@@ -116,7 +70,6 @@
 import qualified Plutus.Contract.StateMachine as SM
 import Plutus.Contract.Wallet (getUnspentOutput)
 import qualified Plutus.Contracts.Currency as Currency
->>>>>>> df4111b4
 import qualified PlutusTx
 import qualified PlutusTx.AssocMap as AssocMap
 
