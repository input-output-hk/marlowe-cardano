{-# LANGUAGE CPP                        #-}
{-# LANGUAGE DataKinds                  #-}
{-# LANGUAGE DefaultSignatures          #-}
{-# LANGUAGE DeriveAnyClass             #-}
{-# LANGUAGE DeriveGeneric              #-}
{-# LANGUAGE DerivingVia                #-}
{-# LANGUAGE FlexibleContexts           #-}
{-# LANGUAGE FlexibleInstances          #-}
{-# LANGUAGE GeneralizedNewtypeDeriving #-}
{-# LANGUAGE MultiParamTypeClasses      #-}
{-# LANGUAGE NamedFieldPuns             #-}
{-# LANGUAGE NoImplicitPrelude          #-}
{-# LANGUAGE OverloadedStrings          #-}
{-# LANGUAGE RankNTypes                 #-}
{-# LANGUAGE RecordWildCards            #-}
{-# LANGUAGE TemplateHaskell            #-}
-- Big hammer, but helps
{-# OPTIONS_GHC -fno-specialise #-}
{-# OPTIONS_GHC -Wno-name-shadowing #-}

{-# OPTIONS_GHC -fno-ignore-interface-pragmas #-}
{-# OPTIONS_GHC -fno-warn-orphans       #-}
{-# OPTIONS_GHC -Wno-simplifiable-class-constraints #-}
{-# OPTIONS_GHC -fno-omit-interface-pragmas #-}


{-| = Marlowe: financial contracts domain specific language for blockchain

Here we present a reference implementation of Marlowe, domain-specific language targeted at
the execution of financial contracts in the style of Peyton Jones et al
on Cardano.

== Semantics

Semantics is based on <https://github.com/input-output-hk/marlowe/blob/stable/src/Semantics.hs>

Marlowe Contract execution is a chain of transactions,
where remaining contract and its state is passed through /Datum/,
and actions (i.e. /Choices/) are passed as
/Redeemer Script/

/Validation Script/ is always the same Marlowe interpreter implementation, available below.
-}

module Language.Marlowe.Semantics where

import Control.Applicative ((<*>), (<|>))
import qualified Data.Aeson as JSON
import Data.Aeson.Types hiding (Error, Value)
import qualified Data.Foldable as F
import Data.Scientific (Scientific)
import Data.Text (pack)
import Deriving.Aeson
import Language.Marlowe.ParserUtil (getInteger, withInteger)
import Language.Marlowe.Pretty (Pretty (..))
#ifndef DisableMerkleization
import Language.Marlowe.SemanticsSerialisation (contractToByteString)
#endif
<<<<<<< HEAD
import           Language.Marlowe.SemanticsTypes         (AccountId, Accounts, Action (..), Case (..), Contract (..),
                                                          Environment (..), Input (..), InputContent (..),
                                                          IntervalError (..), IntervalResult (..), Money,
                                                          Observation (..), Party, Payee (..), SlotInterval, State (..),
                                                          Token (..), Value (..), ValueId, getAction, getInputContent,
                                                          inBounds)
import           Ledger                                  (POSIXTime, Slot (..), ValidatorHash)
import           Ledger.Value                            (CurrencySymbol (..))
import qualified Ledger.Value                            as Val
import           PlutusTx                                (makeIsDataIndexed)
import qualified PlutusTx.AssocMap                       as Map
import qualified PlutusTx.Builtins                       as Builtins
import           PlutusTx.Lift                           (makeLift)
import           PlutusTx.Prelude                        hiding (encodeUtf8, mapM, (<$>), (<*>), (<>))
import           Prelude                                 (mapM, (<$>))
import qualified Prelude                                 as Haskell
import           Text.PrettyPrint.Leijen                 (comma, hang, lbrace, line, rbrace, space, text, (<>))
=======
import Language.Marlowe.SemanticsTypes (AccountId, Accounts, Action (..), Case (..), Contract (..), Environment (..),
                                        Input (..), InputContent (..), IntervalError (..), IntervalResult (..), Money,
                                        Observation (..), Party, Payee (..), SlotInterval, State (..), Token (..),
                                        Value (..), ValueId, getAction, getInputContent, inBounds)
import Ledger (Slot (..), ValidatorHash)
import Ledger.Value (CurrencySymbol (..))
import qualified Ledger.Value as Val
import PlutusTx (makeIsDataIndexed)
import qualified PlutusTx.AssocMap as Map
import qualified PlutusTx.Builtins as Builtins
import PlutusTx.Lift (makeLift)
import PlutusTx.Prelude hiding (encodeUtf8, mapM, (<$>), (<*>), (<>))
import Prelude (mapM, (<$>))
import qualified Prelude as Haskell
import Text.PrettyPrint.Leijen (comma, hang, lbrace, line, rbrace, space, text, (<>))
>>>>>>> df4111b4

{- HLINT ignore "Avoid restricted function" -}

{- Functions that used in Plutus Core must be inlineable,
   so their code is available for PlutusTx compiler -}
{-# INLINABLE fixInterval #-}
{-# INLINABLE evalValue #-}
{-# INLINABLE evalObservation #-}
{-# INLINABLE refundOne #-}
{-# INLINABLE moneyInAccount #-}
{-# INLINABLE updateMoneyInAccount #-}
{-# INLINABLE addMoneyToAccount #-}
{-# INLINABLE giveMoney #-}
{-# INLINABLE reduceContractStep #-}
{-# INLINABLE reduceContractUntilQuiescent #-}
{-# INLINABLE applyAction #-}
{-# INLINABLE getContinuation #-}
{-# INLINABLE applyCases #-}
{-# INLINABLE applyInput #-}
{-# INLINABLE convertReduceWarnings #-}
{-# INLINABLE applyAllInputs #-}
{-# INLINABLE isClose #-}
{-# INLINABLE computeTransaction #-}
{-# INLINABLE contractLifespanUpperBound #-}
{-# INLINABLE totalBalance #-}

{-| Payment occurs during 'Pay' contract evaluation, and
    when positive balances are payed out on contract closure.
-}
data Payment = Payment AccountId Payee Money
  deriving stock (Haskell.Show)


-- | Effect of 'reduceContractStep' computation
data ReduceEffect = ReduceWithPayment Payment
                  | ReduceNoPayment
  deriving stock (Haskell.Show)


-- | Warning during 'reduceContractStep'
data ReduceWarning = ReduceNoWarning
                   | ReduceNonPositivePay AccountId Payee Token Integer
                   | ReducePartialPay AccountId Payee Token Integer Integer
--                                      ^ src    ^ dest       ^ paid ^ expected
                   | ReduceShadowing ValueId Integer Integer
--                                     oldVal ^  newVal ^
                   | ReduceAssertionFailed
  deriving stock (Haskell.Show)


-- | Result of 'reduceContractStep'
data ReduceStepResult = Reduced ReduceWarning ReduceEffect State Contract
                      | NotReduced
                      | AmbiguousSlotIntervalReductionError
  deriving stock (Haskell.Show)


-- | Result of 'reduceContractUntilQuiescent'
data ReduceResult = ContractQuiescent Bool [ReduceWarning] [Payment] State Contract
                  | RRAmbiguousSlotIntervalError
  deriving stock (Haskell.Show)


-- | Warning of 'applyCases'
data ApplyWarning = ApplyNoWarning
                  | ApplyNonPositiveDeposit Party AccountId Token Integer
  deriving stock (Haskell.Show)


-- | Result of 'applyCases'
data ApplyResult = Applied ApplyWarning State Contract
                 | ApplyNoMatchError
                 | ApplyHashMismatch
  deriving stock (Haskell.Show)


-- | Result of 'applyAllInputs'
data ApplyAllResult = ApplyAllSuccess Bool [TransactionWarning] [Payment] State Contract
                    | ApplyAllNoMatchError
                    | ApplyAllAmbiguousSlotIntervalError
                    | ApplyAllHashMismatch
  deriving stock (Haskell.Show)


-- | Warnings during transaction computation
data TransactionWarning = TransactionNonPositiveDeposit Party AccountId Token Integer
                        | TransactionNonPositivePay AccountId Payee Token Integer
                        | TransactionPartialPay AccountId Payee Token Integer Integer
--                                                 ^ src    ^ dest     ^ paid   ^ expected
                        | TransactionShadowing ValueId Integer Integer
--                                                 oldVal ^  newVal ^
                        | TransactionAssertionFailed
  deriving stock (Haskell.Show, Generic, Haskell.Eq)
  deriving anyclass (Pretty)


-- | Transaction error
data TransactionError = TEAmbiguousSlotIntervalError
                      | TEApplyNoMatchError
                      | TEIntervalError IntervalError
                      | TEUselessTransaction
                      | TEHashMismatch
  deriving stock (Haskell.Show, Generic, Haskell.Eq)
  deriving anyclass (ToJSON, FromJSON)


{-| Marlowe transaction input.
-}
data TransactionInput = TransactionInput
    { txInterval :: SlotInterval
    , txInputs   :: [Input] }
  deriving stock (Haskell.Show, Haskell.Eq)

instance Pretty TransactionInput where
    prettyFragment tInp = text "TransactionInput" <> space <> lbrace <> line <> txIntLine <> line <> txInpLine
        where
            txIntLine = hang 2 $ text "txInterval = " <> prettyFragment (txInterval tInp) <> comma
            txInpLine = hang 2 $ text "txInputs = " <> prettyFragment (txInputs tInp) <> rbrace


{-| Marlowe transaction output.
-}
data TransactionOutput =
    TransactionOutput
        { txOutWarnings :: [TransactionWarning]
        , txOutPayments :: [Payment]
        , txOutState    :: State
        , txOutContract :: Contract }
    | Error TransactionError
  deriving stock (Haskell.Show)


{-|
    This data type is a content of a contract's /Datum/
-}
data MarloweData = MarloweData {
        marloweState    :: State,
        marloweContract :: Contract
    } deriving stock (Haskell.Show, Haskell.Eq, Generic)
      deriving anyclass (ToJSON, FromJSON)


data MarloweParams = MarloweParams {
        rolePayoutValidatorHash :: ValidatorHash,
        rolesCurrency           :: CurrencySymbol,
        slotConfig              :: (Integer, POSIXTime)  -- FIXME: This is temporary, until SCP-3050 is completed.
    }
  deriving stock (Haskell.Show,Generic,Haskell.Eq,Haskell.Ord)
  deriving anyclass (FromJSON,ToJSON)


{- Checks 'interval' and trim it if necessary. -}
fixInterval :: SlotInterval -> State -> IntervalResult
fixInterval interval state =
    case interval of
        (low, high)
          | high < low -> IntervalError (InvalidInterval interval)
          | otherwise -> let
            curMinSlot = minSlot state
            -- newLow is both new "low" and new "minSlot" (the lower bound for slotNum)
            newLow = max low curMinSlot
            -- We know high is greater or equal than newLow (prove)
            curInterval = (newLow, high)
            env = Environment { slotInterval = curInterval }
            newState = state { minSlot = newLow }
            in if high < curMinSlot then IntervalError (IntervalInPastError curMinSlot interval)
            else IntervalTrimmed env newState


{-|
  Evaluates @Value@ given current @State@ and @Environment@
-}
evalValue :: Environment -> State -> Value Observation -> Integer
evalValue env state value = let
    eval = evalValue env state
    in case value of
        AvailableMoney accId token -> moneyInAccount accId token (accounts state)
        Constant integer     -> integer
        NegValue val         -> negate (eval val)
        AddValue lhs rhs     -> eval lhs + eval rhs
        SubValue lhs rhs     -> eval lhs - eval rhs
        MulValue lhs rhs     -> eval lhs * eval rhs
        DivValue lhs rhs     -> let n = eval lhs
                                in if n == 0 then 0 else let
                                    d = eval rhs
                                in if d == 0 then 0 else let
                                    (q, r) = n `quotRem` d
                                    ar = abs r * 2
                                    ad = abs d
                                in if ar < ad then q -- reminder < 1/2
                                   else if ar > ad then q + signum n * signum d -- reminder > 1/2
                                   else let -- reminder == 1/2
                                qIsEven = q `Builtins.remainderInteger` 2 == 0
                                in if qIsEven then q else q + signum n * signum d
        ChoiceValue choiceId ->
            case Map.lookup choiceId (choices state) of
                Just x  -> x
                Nothing -> 0
        SlotIntervalStart    -> getSlot (fst (slotInterval env))
        SlotIntervalEnd      -> getSlot (snd (slotInterval env))
        UseValue valId       ->
            case Map.lookup valId (boundValues state) of
                Just x  -> x
                Nothing -> 0
        Cond cond thn els    -> if evalObservation env state cond then eval thn else eval els
  where
    abs :: Integer -> Integer
    abs a = if a >= 0 then a else negate a

    signum :: Integer -> Integer
    signum x
      | x > 0 = 1
      | x == 0 = 0
      | otherwise = -1


-- | Evaluate 'Observation' to 'Bool'.
evalObservation :: Environment -> State -> Observation -> Bool
evalObservation env state obs = let
    evalObs = evalObservation env state
    evalVal = evalValue env state
    in case obs of
        AndObs lhs rhs          -> evalObs lhs && evalObs rhs
        OrObs lhs rhs           -> evalObs lhs || evalObs rhs
        NotObs subObs           -> not (evalObs subObs)
        ChoseSomething choiceId -> choiceId `Map.member` choices state
        ValueGE lhs rhs         -> evalVal lhs >= evalVal rhs
        ValueGT lhs rhs         -> evalVal lhs > evalVal rhs
        ValueLT lhs rhs         -> evalVal lhs < evalVal rhs
        ValueLE lhs rhs         -> evalVal lhs <= evalVal rhs
        ValueEQ lhs rhs         -> evalVal lhs == evalVal rhs
        TrueObs                 -> True
        FalseObs                -> False


-- | Pick the first account with money in it
refundOne :: Accounts -> Maybe ((Party, Money), Accounts)
refundOne accounts = case Map.toList accounts of
    [] -> Nothing
    ((accId, Token cur tok), balance) : rest ->
        if balance > 0
        then Just ((accId, Val.singleton cur tok balance), Map.fromList rest)
        else refundOne (Map.fromList rest)


-- | Obtains the amount of money available an account
moneyInAccount :: AccountId -> Token -> Accounts -> Integer
moneyInAccount accId token accounts = case Map.lookup (accId, token) accounts of
    Just x  -> x
    Nothing -> 0


-- | Sets the amount of money available in an account
updateMoneyInAccount :: AccountId -> Token -> Integer -> Accounts -> Accounts
updateMoneyInAccount accId token amount =
    if amount <= 0 then Map.delete (accId, token) else Map.insert (accId, token) amount


-- Add the given amount of money to an accoun (only if it is positive)
-- Return the updated Map
addMoneyToAccount :: AccountId -> Token -> Integer -> Accounts -> Accounts
addMoneyToAccount accId token amount accounts = let
    balance = moneyInAccount accId token accounts
    newBalance = balance + amount
    in if amount <= 0 then accounts
    else updateMoneyInAccount accId token newBalance accounts


{-| Gives the given amount of money to the given payee.
    Returns the appropriate effect and updated accounts
-}
giveMoney :: AccountId -> Payee -> Token -> Integer -> Accounts -> (ReduceEffect, Accounts)
giveMoney accountId payee (Token cur tok) amount accounts = let
    newAccounts = case payee of
        Party _       -> accounts
        Account accId -> addMoneyToAccount accId (Token cur tok) amount accounts
    in (ReduceWithPayment (Payment accountId payee (Val.singleton cur tok amount)), newAccounts)


-- | Carry a step of the contract with no inputs
reduceContractStep :: Environment -> State -> Contract -> ReduceStepResult
reduceContractStep env state contract = case contract of

    Close -> case refundOne (accounts state) of
        Just ((party, money), newAccounts) -> let
            newState = state { accounts = newAccounts }
            in Reduced ReduceNoWarning (ReduceWithPayment (Payment party (Party party) money)) newState Close
        Nothing -> NotReduced

    Pay accId payee tok val cont -> let
        amountToPay = evalValue env state val
        in  if amountToPay <= 0
            then let
                warning = ReduceNonPositivePay accId payee tok amountToPay
                in Reduced warning ReduceNoPayment state cont
            else let
                balance    = moneyInAccount accId tok (accounts state)
                paidAmount = min balance amountToPay
                newBalance = balance - paidAmount
                newAccs = updateMoneyInAccount accId tok newBalance (accounts state)
                warning = if paidAmount < amountToPay
                          then ReducePartialPay accId payee tok paidAmount amountToPay
                          else ReduceNoWarning
                (payment, finalAccs) = giveMoney accId payee tok paidAmount newAccs
                newState = state { accounts = finalAccs }
                in Reduced warning payment newState cont

    If obs cont1 cont2 -> let
        cont = if evalObservation env state obs then cont1 else cont2
        in Reduced ReduceNoWarning ReduceNoPayment state cont

    When _ timeout cont -> let
        startSlot = fst (slotInterval env)
        endSlot   = snd (slotInterval env)
        -- if timeout in future – do not reduce
        in if endSlot < timeout then NotReduced
        -- if timeout in the past – reduce to timeout continuation
        else if timeout <= startSlot then Reduced ReduceNoWarning ReduceNoPayment state cont
        -- if timeout in the slot range – issue an ambiguity error
        else AmbiguousSlotIntervalReductionError

    Let valId val cont -> let
        evaluatedValue = evalValue env state val
        boundVals = boundValues state
        newState = state { boundValues = Map.insert valId evaluatedValue boundVals }
        warn = case Map.lookup valId boundVals of
              Just oldVal -> ReduceShadowing valId oldVal evaluatedValue
              Nothing     -> ReduceNoWarning
        in Reduced warn ReduceNoPayment newState cont

    Assert obs cont -> let
        warning = if evalObservation env state obs
                  then ReduceNoWarning
                  else ReduceAssertionFailed
        in Reduced warning ReduceNoPayment state cont

-- | Reduce a contract until it cannot be reduced more
reduceContractUntilQuiescent :: Environment -> State -> Contract -> ReduceResult
reduceContractUntilQuiescent env state contract = let
    reductionLoop
      :: Bool -> Environment -> State -> Contract -> [ReduceWarning] -> [Payment] -> ReduceResult
    reductionLoop reduced env state contract warnings payments =
        case reduceContractStep env state contract of
            Reduced warning effect newState cont -> let
                newWarnings = case warning of
                                ReduceNoWarning -> warnings
                                _               -> warning : warnings
                newPayments  = case effect of
                    ReduceWithPayment payment -> payment : payments
                    ReduceNoPayment           -> payments
                in reductionLoop True env newState cont newWarnings newPayments
            AmbiguousSlotIntervalReductionError -> RRAmbiguousSlotIntervalError
            -- this is the last invocation of reductionLoop, so we can reverse lists
            NotReduced -> ContractQuiescent reduced (reverse warnings) (reverse payments) state contract

    in reductionLoop False env state contract [] []

data ApplyAction = AppliedAction ApplyWarning State
                 | NotAppliedAction
  deriving stock (Haskell.Show)

-- | Try to apply a single input content to a single action
applyAction :: Environment -> State -> InputContent -> Action -> ApplyAction
applyAction env state (IDeposit accId1 party1 tok1 amount) (Deposit accId2 party2 tok2 val) =
    if accId1 == accId2 && party1 == party2 && tok1 == tok2 && amount == evalValue env state val
    then let warning = if amount > 0 then ApplyNoWarning
                       else ApplyNonPositiveDeposit party2 accId2 tok2 amount
             newAccounts = addMoneyToAccount accId1 tok1 amount (accounts state)
             newState = state { accounts = newAccounts }
         in AppliedAction warning newState
    else NotAppliedAction
applyAction _ state (IChoice choId1 choice) (Choice choId2 bounds) =
    if choId1 == choId2 && inBounds choice bounds
    then let newState = state { choices = Map.insert choId1 choice (choices state) }
         in AppliedAction ApplyNoWarning newState
    else NotAppliedAction
applyAction env state INotify (Notify obs)
    | evalObservation env state obs = AppliedAction ApplyNoWarning state
applyAction _ _ _ _ = NotAppliedAction

-- | Try to get a continuation from a pair of Input and Case
getContinuation :: Input -> Case Contract -> Maybe Contract
getContinuation (NormalInput _) (Case _ continuation) = Just continuation
#ifndef DisableMerkleization
getContinuation (MerkleizedInput _ continuation) (MerkleizedCase _ continuationHash) =
    if Builtins.sha2_256 (contractToByteString continuation) == continuationHash
    then Just continuation
    else Nothing
#endif
getContinuation _ _ = Nothing

applyCases :: Environment -> State -> Input -> [Case Contract] -> ApplyResult
applyCases env state input (headCase : tailCase) =
    let inputContent = getInputContent input :: InputContent
        action = getAction headCase :: Action
        maybeContinuation = getContinuation input headCase :: Maybe Contract
    in case applyAction env state inputContent action of
         AppliedAction warning newState ->
           case maybeContinuation of
             Just continuation -> Applied warning newState continuation
             Nothing           -> ApplyHashMismatch
         NotAppliedAction -> applyCases env state input tailCase
applyCases _ _ _ [] = ApplyNoMatchError

-- | Apply a single @Input@ to a current contract
applyInput :: Environment -> State -> Input -> Contract -> ApplyResult
applyInput env state input (When cases _ _) = applyCases env state input cases
applyInput _ _ _ _                          = ApplyNoMatchError

-- | Propagate 'ReduceWarning' to 'TransactionWarning'
convertReduceWarnings :: [ReduceWarning] -> [TransactionWarning]
convertReduceWarnings = foldr (\warn acc -> case warn of
    ReduceNoWarning -> acc
    ReduceNonPositivePay accId payee tok amount ->
        TransactionNonPositivePay accId payee tok amount : acc
    ReducePartialPay accId payee tok paid expected ->
        TransactionPartialPay accId payee tok paid expected : acc
    ReduceShadowing valId oldVal newVal ->
        TransactionShadowing valId oldVal newVal : acc
    ReduceAssertionFailed ->
        TransactionAssertionFailed : acc
    ) []

-- | Apply a list of Inputs to the contract
applyAllInputs :: Environment -> State -> Contract -> [Input] -> ApplyAllResult
applyAllInputs env state contract inputs = let
    applyAllLoop
        :: Bool
        -> Environment
        -> State
        -> Contract
        -> [Input]
        -> [TransactionWarning]
        -> [Payment]
        -> ApplyAllResult
    applyAllLoop contractChanged env state contract inputs warnings payments =
        case reduceContractUntilQuiescent env state contract of
            RRAmbiguousSlotIntervalError -> ApplyAllAmbiguousSlotIntervalError
            ContractQuiescent reduced reduceWarns pays curState cont -> case inputs of
                [] -> ApplyAllSuccess
                    (contractChanged || reduced)
                    (warnings ++ convertReduceWarnings reduceWarns)
                    (payments ++ pays)
                    curState
                    cont
                (input : rest) -> case applyInput env curState input cont of
                    Applied applyWarn newState cont ->
                        applyAllLoop
                            True
                            env
                            newState
                            cont
                            rest
                            (warnings
                                ++ convertReduceWarnings reduceWarns
                                ++ convertApplyWarning applyWarn)
                            (payments ++ pays)
                    ApplyNoMatchError -> ApplyAllNoMatchError
                    ApplyHashMismatch -> ApplyAllHashMismatch
    in applyAllLoop False env state contract inputs [] []
  where
    convertApplyWarning :: ApplyWarning -> [TransactionWarning]
    convertApplyWarning warn =
        case warn of
            ApplyNoWarning -> []
            ApplyNonPositiveDeposit party accId tok amount ->
                [TransactionNonPositiveDeposit party accId tok amount]

isClose :: Contract -> Bool
isClose Close = True
isClose _     = False

-- | Try to compute outputs of a transaction given its inputs, a contract, and it's @State@
computeTransaction :: TransactionInput -> State -> Contract -> TransactionOutput
computeTransaction tx state contract = let
    inputs = txInputs tx
    in case fixInterval (txInterval tx) state of
        IntervalTrimmed env fixState -> case applyAllInputs env fixState contract inputs of
            ApplyAllSuccess reduced warnings payments newState cont ->
                    if not reduced && (not (isClose contract) || (Map.null $ accounts state))
                    then Error TEUselessTransaction
                    else TransactionOutput { txOutWarnings = warnings
                                           , txOutPayments = payments
                                           , txOutState = newState
                                           , txOutContract = cont }
            ApplyAllNoMatchError -> Error TEApplyNoMatchError
            ApplyAllAmbiguousSlotIntervalError -> Error TEAmbiguousSlotIntervalError
            ApplyAllHashMismatch -> Error TEHashMismatch
        IntervalError error -> Error (TEIntervalError error)


-- | Calculates an upper bound for the maximum lifespan of a contract (assuming is not merkleized)
contractLifespanUpperBound :: Contract -> Slot
contractLifespanUpperBound contract = case contract of
    Close -> 0
    Pay _ _ _ _ cont -> contractLifespanUpperBound cont
    If _ contract1 contract2 ->
        max (contractLifespanUpperBound contract1) (contractLifespanUpperBound contract2)
    When cases timeout subContract -> let
        contractsLifespans = [contractLifespanUpperBound c | Case _ c <- cases]
        in Haskell.maximum (timeout : contractLifespanUpperBound subContract : contractsLifespans)
    Let _ _ cont -> contractLifespanUpperBound cont
    Assert _ cont -> contractLifespanUpperBound cont


totalBalance :: Accounts -> Money
totalBalance accounts = foldMap
    (\((_, Token cur tok), balance) -> Val.singleton cur tok balance)
    (Map.toList accounts)


{-|
    Check that all accounts have positive balance.
 -}
validateBalances :: State -> Bool
validateBalances State{..} = all (\(_, balance) -> balance > 0) (Map.toList accounts)


-- Typeclass instances

instance FromJSON TransactionInput where
  parseJSON (Object v) =
        TransactionInput <$> (parseSlotInterval =<< (v .: "tx_interval"))
                         <*> ((v .: "tx_inputs") >>=
                   withArray "Transaction input list" (\cl ->
                     mapM parseJSON (F.toList cl)
                                                      ))
    where parseSlotInterval = withObject "SlotInterval" (\v ->
            do from <- Slot <$> (withInteger =<< (v .: "from"))
               to <- Slot <$> (withInteger =<< (v .: "to"))
               return (from, to)
                                                      )
  parseJSON _ = Haskell.fail "TransactionInput must be an object"

instance ToJSON TransactionInput where
  toJSON (TransactionInput (Slot from, Slot to) txInps) = object
      [ "tx_interval" .= slotIntervalJSON
      , "tx_inputs" .= toJSONList (map toJSON txInps)
      ]
    where slotIntervalJSON = object [ "from" .= from
                                    , "to" .= to
                                    ]

instance FromJSON TransactionWarning where
  parseJSON (String "assertion_failed") = return TransactionAssertionFailed
  parseJSON (Object v) =
        (TransactionNonPositiveDeposit <$> (v .: "party")
                                       <*> (v .: "in_account")
                                       <*> (v .: "of_token")
                                       <*> (v .: "asked_to_deposit"))
    <|> (do maybeButOnlyPaid <- v .:? "but_only_paid"
            case maybeButOnlyPaid :: Maybe Scientific of
              Nothing -> TransactionNonPositivePay <$> (v .: "account")
                                                   <*> (v .: "to_payee")
                                                   <*> (v .: "of_token")
                                                   <*> (v .: "asked_to_pay")
              Just butOnlyPaid -> TransactionPartialPay <$> (v .: "account")
                                                        <*> (v .: "to_payee")
                                                        <*> (v .: "of_token")
                                                        <*> getInteger butOnlyPaid
                                                        <*> (v .: "asked_to_pay"))
    <|> (TransactionShadowing <$> (v .: "value_id")
                              <*> (v .: "had_value")
                              <*> (v .: "is_now_assigned"))
  parseJSON _ = Haskell.fail "Contract must be either an object or a the string \"close\""

instance ToJSON TransactionWarning where
  toJSON (TransactionNonPositiveDeposit party accId tok amount) = object
      [ "party" .= party
      , "asked_to_deposit" .= amount
      , "of_token" .= tok
      , "in_account" .= accId
      ]
  toJSON (TransactionNonPositivePay accId payee tok amount) = object
      [ "account" .= accId
      , "asked_to_pay" .= amount
      , "of_token" .= tok
      , "to_payee" .= payee
      ]
  toJSON (TransactionPartialPay accId payee tok paid expected) = object
      [ "account" .= accId
      , "asked_to_pay" .= expected
      , "of_token" .= tok
      , "to_payee" .= payee
      , "but_only_paid" .= paid
      ]
  toJSON (TransactionShadowing valId oldVal newVal) = object
      [ "value_id" .= valId
      , "had_value" .= oldVal
      , "is_now_assigned" .= newVal
      ]
  toJSON TransactionAssertionFailed = JSON.String $ pack "assertion_failed"


instance Eq Payment where
    {-# INLINABLE (==) #-}
    Payment a1 p1 m1 == Payment a2 p2 m2 = a1 == a2 && p1 == p2 && m1 == m2


instance Eq ReduceWarning where
    {-# INLINABLE (==) #-}
    ReduceNoWarning == ReduceNoWarning = True
    (ReduceNonPositivePay acc1 p1 tn1 a1) == (ReduceNonPositivePay acc2 p2 tn2 a2) =
        acc1 == acc2 && p1 == p2 && tn1 == tn2 && a1 == a2
    (ReducePartialPay acc1 p1 tn1 a1 e1) == (ReducePartialPay acc2 p2 tn2 a2 e2) =
        acc1 == acc2 && p1 == p2 && tn1 == tn2 && a1 == a2 && e1 == e2
    (ReduceShadowing v1 old1 new1) == (ReduceShadowing v2 old2 new2) =
        v1 == v2 && old1 == old2 && new1 == new2
    _ == _ = False


instance Eq ReduceEffect where
    {-# INLINABLE (==) #-}
    ReduceNoPayment == ReduceNoPayment           = True
    ReduceWithPayment p1 == ReduceWithPayment p2 = p1 == p2
    _ == _                                       = False



-- Lifting data types to Plutus Core
makeLift ''IntervalError
makeLift ''IntervalResult
makeLift ''Payment
makeLift ''ReduceEffect
makeLift ''ReduceWarning
makeLift ''ReduceStepResult
makeLift ''ReduceResult
makeLift ''ApplyWarning
makeLift ''ApplyResult
makeLift ''ApplyAllResult
makeLift ''TransactionWarning
makeLift ''TransactionError
makeLift ''TransactionOutput
makeLift ''MarloweData
makeIsDataIndexed ''MarloweData [('MarloweData,0)]
makeLift ''MarloweParams<|MERGE_RESOLUTION|>--- conflicted
+++ resolved
@@ -56,30 +56,11 @@
 #ifndef DisableMerkleization
 import Language.Marlowe.SemanticsSerialisation (contractToByteString)
 #endif
-<<<<<<< HEAD
-import           Language.Marlowe.SemanticsTypes         (AccountId, Accounts, Action (..), Case (..), Contract (..),
-                                                          Environment (..), Input (..), InputContent (..),
-                                                          IntervalError (..), IntervalResult (..), Money,
-                                                          Observation (..), Party, Payee (..), SlotInterval, State (..),
-                                                          Token (..), Value (..), ValueId, getAction, getInputContent,
-                                                          inBounds)
-import           Ledger                                  (POSIXTime, Slot (..), ValidatorHash)
-import           Ledger.Value                            (CurrencySymbol (..))
-import qualified Ledger.Value                            as Val
-import           PlutusTx                                (makeIsDataIndexed)
-import qualified PlutusTx.AssocMap                       as Map
-import qualified PlutusTx.Builtins                       as Builtins
-import           PlutusTx.Lift                           (makeLift)
-import           PlutusTx.Prelude                        hiding (encodeUtf8, mapM, (<$>), (<*>), (<>))
-import           Prelude                                 (mapM, (<$>))
-import qualified Prelude                                 as Haskell
-import           Text.PrettyPrint.Leijen                 (comma, hang, lbrace, line, rbrace, space, text, (<>))
-=======
 import Language.Marlowe.SemanticsTypes (AccountId, Accounts, Action (..), Case (..), Contract (..), Environment (..),
                                         Input (..), InputContent (..), IntervalError (..), IntervalResult (..), Money,
                                         Observation (..), Party, Payee (..), SlotInterval, State (..), Token (..),
                                         Value (..), ValueId, getAction, getInputContent, inBounds)
-import Ledger (Slot (..), ValidatorHash)
+import Ledger (POSIXTime, Slot (..), ValidatorHash)
 import Ledger.Value (CurrencySymbol (..))
 import qualified Ledger.Value as Val
 import PlutusTx (makeIsDataIndexed)
@@ -90,7 +71,6 @@
 import Prelude (mapM, (<$>))
 import qualified Prelude as Haskell
 import Text.PrettyPrint.Leijen (comma, hang, lbrace, line, rbrace, space, text, (<>))
->>>>>>> df4111b4
 
 {- HLINT ignore "Avoid restricted function" -}
 
