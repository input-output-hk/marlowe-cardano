{-# LANGUAGE CPP                        #-}
{-# LANGUAGE DataKinds                  #-}
{-# LANGUAGE DefaultSignatures          #-}
{-# LANGUAGE DeriveAnyClass             #-}
{-# LANGUAGE DeriveGeneric              #-}
{-# LANGUAGE DerivingVia                #-}
{-# LANGUAGE FlexibleContexts           #-}
{-# LANGUAGE FlexibleInstances          #-}
{-# LANGUAGE GeneralizedNewtypeDeriving #-}
{-# LANGUAGE MultiParamTypeClasses      #-}
{-# LANGUAGE NamedFieldPuns             #-}
{-# LANGUAGE NoImplicitPrelude          #-}
{-# LANGUAGE OverloadedStrings          #-}
{-# LANGUAGE RankNTypes                 #-}
{-# LANGUAGE RecordWildCards            #-}
{-# LANGUAGE TemplateHaskell            #-}
-- Big hammer, but helps
{-# OPTIONS_GHC -fno-specialise #-}
{-# OPTIONS_GHC -Wno-name-shadowing #-}

{-# OPTIONS_GHC -fno-ignore-interface-pragmas #-}
{-# OPTIONS_GHC -fno-warn-orphans       #-}
{-# OPTIONS_GHC -Wno-simplifiable-class-constraints #-}
{-# OPTIONS_GHC -fno-omit-interface-pragmas #-}


{-| = Marlowe: financial contracts domain specific language for blockchain

Here we present a reference implementation of Marlowe, domain-specific language targeted at
the execution of financial contracts in the style of Peyton Jones et al
on Cardano.

== Semantics

Semantics is based on <https://github.com/input-output-hk/marlowe/blob/stable/src/Semantics.hs>

Marlowe Contract execution is a chain of transactions,
where remaining contract and its state is passed through /Datum/,
and actions (i.e. /Choices/) are passed as
/Redeemer Script/

/Validation Script/ is always the same Marlowe interpreter implementation, available below.
-}

module Language.Marlowe.Semantics where

import           Control.Applicative                     ((<*>), (<|>))
import qualified Data.Aeson                              as JSON
import           Data.Aeson.Types                        hiding (Error, Value)
import qualified Data.Foldable                           as F
import           Data.Scientific                         (Scientific)
import           Data.Text                               (pack)
import           Deriving.Aeson
<<<<<<< HEAD
import           Language.Marlowe.ParserUtil             (getInteger, withInteger)
import           Language.Marlowe.Pretty                 (Pretty (..))
#ifndef DisableMerkleization
import           Language.Marlowe.SemanticsSerialisation (contractToByteString)
#endif
import           Language.Marlowe.SemanticsTypes         (AccountId, Accounts, Action (..), Case (..), Contract (..),
                                                          Environment (..), Input (..), InputContent (..),
                                                          IntervalError (..), IntervalResult (..), Money,
                                                          Observation (..), Party, Payee (..), SlotInterval, State (..),
                                                          Token (..), Value (..), ValueId, getAction, getInputContent,
                                                          inBounds)
import           Ledger                                  (Slot (..), ValidatorHash)
import           Ledger.Value                            (CurrencySymbol (..))
import qualified Ledger.Value                            as Val
import           PlutusTx                                (makeIsDataIndexed)
import qualified PlutusTx.AssocMap                       as Map
import qualified PlutusTx.Builtins                       as Builtins
import           PlutusTx.Lift                           (makeLift)
import           PlutusTx.Prelude                        hiding (encodeUtf8, mapM, (<$>), (<*>), (<>))
import           Prelude                                 (mapM, (<$>))
import qualified Prelude                                 as Haskell
import           Text.PrettyPrint.Leijen                 (comma, hang, lbrace, line, rbrace, space, text, (<>))
=======
import           Language.Marlowe.ParserUtil     (getInteger, withInteger)
import           Language.Marlowe.Pretty         (Pretty (..))
import           Language.Marlowe.SemanticsTypes (AccountId, Accounts, Action (..), Case (..), Contract (..),
                                                  Environment (..), Input (..), IntervalError (..), IntervalResult (..),
                                                  Money, Observation (..), Party, Payee (..), SlotInterval, State (..),
                                                  Token (..), Value (..), ValueId, inBounds)
import           Ledger                          (POSIXTime, Slot (..), ValidatorHash)
import           Ledger.Value                    (CurrencySymbol (..))
import qualified Ledger.Value                    as Val
import           PlutusTx                        (makeIsDataIndexed)
import qualified PlutusTx.AssocMap               as Map
import qualified PlutusTx.Builtins               as Builtins
import           PlutusTx.Lift                   (makeLift)
import           PlutusTx.Prelude                hiding (encodeUtf8, mapM, (<$>), (<*>), (<>))
import           Prelude                         (mapM, (<$>))
import qualified Prelude                         as Haskell
import           Text.PrettyPrint.Leijen         (comma, hang, lbrace, line, rbrace, space, text, (<>))
>>>>>>> fde6c6f8

{- HLINT ignore "Avoid restricted function" -}

{- Functions that used in Plutus Core must be inlineable,
   so their code is available for PlutusTx compiler -}
{-# INLINABLE fixInterval #-}
{-# INLINABLE evalValue #-}
{-# INLINABLE evalObservation #-}
{-# INLINABLE refundOne #-}
{-# INLINABLE moneyInAccount #-}
{-# INLINABLE updateMoneyInAccount #-}
{-# INLINABLE addMoneyToAccount #-}
{-# INLINABLE giveMoney #-}
{-# INLINABLE reduceContractStep #-}
{-# INLINABLE reduceContractUntilQuiescent #-}
{-# INLINABLE applyAction #-}
{-# INLINABLE getContinuation #-}
{-# INLINABLE applyCases #-}
{-# INLINABLE applyInput #-}
{-# INLINABLE convertReduceWarnings #-}
{-# INLINABLE applyAllInputs #-}
{-# INLINABLE isClose #-}
{-# INLINABLE computeTransaction #-}
{-# INLINABLE contractLifespanUpperBound #-}
{-# INLINABLE totalBalance #-}

{-| Payment occurs during 'Pay' contract evaluation, and
    when positive balances are payed out on contract closure.
-}
data Payment = Payment AccountId Payee Money
  deriving stock (Haskell.Show)


-- | Effect of 'reduceContractStep' computation
data ReduceEffect = ReduceWithPayment Payment
                  | ReduceNoPayment
  deriving stock (Haskell.Show)


-- | Warning during 'reduceContractStep'
data ReduceWarning = ReduceNoWarning
                   | ReduceNonPositivePay AccountId Payee Token Integer
                   | ReducePartialPay AccountId Payee Token Integer Integer
--                                      ^ src    ^ dest       ^ paid ^ expected
                   | ReduceShadowing ValueId Integer Integer
--                                     oldVal ^  newVal ^
                   | ReduceAssertionFailed
  deriving stock (Haskell.Show)


-- | Result of 'reduceContractStep'
data ReduceStepResult = Reduced ReduceWarning ReduceEffect State Contract
                      | NotReduced
                      | AmbiguousSlotIntervalReductionError
  deriving stock (Haskell.Show)


-- | Result of 'reduceContractUntilQuiescent'
data ReduceResult = ContractQuiescent Bool [ReduceWarning] [Payment] State Contract
                  | RRAmbiguousSlotIntervalError
  deriving stock (Haskell.Show)


-- | Warning of 'applyCases'
data ApplyWarning = ApplyNoWarning
                  | ApplyNonPositiveDeposit Party AccountId Token Integer
  deriving stock (Haskell.Show)


-- | Result of 'applyCases'
data ApplyResult = Applied ApplyWarning State Contract
                 | ApplyNoMatchError
                 | ApplyHashMismatch
  deriving stock (Haskell.Show)


-- | Result of 'applyAllInputs'
data ApplyAllResult = ApplyAllSuccess Bool [TransactionWarning] [Payment] State Contract
                    | ApplyAllNoMatchError
                    | ApplyAllAmbiguousSlotIntervalError
                    | ApplyAllHashMismatch
  deriving stock (Haskell.Show)


-- | Warnings during transaction computation
data TransactionWarning = TransactionNonPositiveDeposit Party AccountId Token Integer
                        | TransactionNonPositivePay AccountId Payee Token Integer
                        | TransactionPartialPay AccountId Payee Token Integer Integer
--                                                 ^ src    ^ dest     ^ paid   ^ expected
                        | TransactionShadowing ValueId Integer Integer
--                                                 oldVal ^  newVal ^
                        | TransactionAssertionFailed
  deriving stock (Haskell.Show, Generic, Haskell.Eq)
  deriving anyclass (Pretty)


-- | Transaction error
data TransactionError = TEAmbiguousSlotIntervalError
                      | TEApplyNoMatchError
                      | TEIntervalError IntervalError
                      | TEUselessTransaction
                      | TEHashMismatch
  deriving stock (Haskell.Show, Generic, Haskell.Eq)
  deriving anyclass (ToJSON, FromJSON)


{-| Marlowe transaction input.
-}
data TransactionInput = TransactionInput
    { txInterval :: SlotInterval
    , txInputs   :: [Input] }
  deriving stock (Haskell.Show, Haskell.Eq)

instance Pretty TransactionInput where
    prettyFragment tInp = text "TransactionInput" <> space <> lbrace <> line <> txIntLine <> line <> txInpLine
        where
            txIntLine = hang 2 $ text "txInterval = " <> prettyFragment (txInterval tInp) <> comma
            txInpLine = hang 2 $ text "txInputs = " <> prettyFragment (txInputs tInp) <> rbrace


{-| Marlowe transaction output.
-}
data TransactionOutput =
    TransactionOutput
        { txOutWarnings :: [TransactionWarning]
        , txOutPayments :: [Payment]
        , txOutState    :: State
        , txOutContract :: Contract }
    | Error TransactionError
  deriving stock (Haskell.Show)


{-|
    This data type is a content of a contract's /Datum/
-}
data MarloweData = MarloweData {
        marloweState    :: State,
        marloweContract :: Contract
    } deriving stock (Haskell.Show, Haskell.Eq, Generic)
      deriving anyclass (ToJSON, FromJSON)


data MarloweParams = MarloweParams {
        rolePayoutValidatorHash :: ValidatorHash,
        rolesCurrency           :: CurrencySymbol,
        slotConfig              :: (Integer, POSIXTime)  -- FIXME: This is a temporary fix, just to enable testing on different networks. It breaks `Language.Marlowe.Client`.
    }
  deriving stock (Haskell.Show,Generic,Haskell.Eq,Haskell.Ord)
  deriving anyclass (FromJSON,ToJSON)


{- Checks 'interval' and trim it if necessary. -}
fixInterval :: SlotInterval -> State -> IntervalResult
fixInterval interval state =
    case interval of
        (low, high)
          | high < low -> IntervalError (InvalidInterval interval)
          | otherwise -> let
            curMinSlot = minSlot state
            -- newLow is both new "low" and new "minSlot" (the lower bound for slotNum)
            newLow = max low curMinSlot
            -- We know high is greater or equal than newLow (prove)
            curInterval = (newLow, high)
            env = Environment { slotInterval = curInterval }
            newState = state { minSlot = newLow }
            in if high < curMinSlot then IntervalError (IntervalInPastError curMinSlot interval)
            else IntervalTrimmed env newState


{-|
  Evaluates @Value@ given current @State@ and @Environment@
-}
evalValue :: Environment -> State -> Value Observation -> Integer
evalValue env state value = let
    eval = evalValue env state
    in case value of
        AvailableMoney accId token -> moneyInAccount accId token (accounts state)
        Constant integer     -> integer
        NegValue val         -> negate (eval val)
        AddValue lhs rhs     -> eval lhs + eval rhs
        SubValue lhs rhs     -> eval lhs - eval rhs
        MulValue lhs rhs     -> eval lhs * eval rhs
        DivValue lhs rhs     -> let n = eval lhs
                                in if n == 0 then 0 else let
                                    d = eval rhs
                                in if d == 0 then 0 else let
                                    (q, r) = n `quotRem` d
                                    ar = abs r * 2
                                    ad = abs d
                                in if ar < ad then q -- reminder < 1/2
                                   else if ar > ad then q + signum n * signum d -- reminder > 1/2
                                   else let -- reminder == 1/2
                                qIsEven = q `Builtins.remainderInteger` 2 == 0
                                in if qIsEven then q else q + signum n * signum d
        ChoiceValue choiceId ->
            case Map.lookup choiceId (choices state) of
                Just x  -> x
                Nothing -> 0
        SlotIntervalStart    -> getSlot (fst (slotInterval env))
        SlotIntervalEnd      -> getSlot (snd (slotInterval env))
        UseValue valId       ->
            case Map.lookup valId (boundValues state) of
                Just x  -> x
                Nothing -> 0
        Cond cond thn els    -> if evalObservation env state cond then eval thn else eval els
  where
    abs :: Integer -> Integer
    abs a = if a >= 0 then a else negate a

    signum :: Integer -> Integer
    signum x
      | x > 0 = 1
      | x == 0 = 0
      | otherwise = -1


-- | Evaluate 'Observation' to 'Bool'.
evalObservation :: Environment -> State -> Observation -> Bool
evalObservation env state obs = let
    evalObs = evalObservation env state
    evalVal = evalValue env state
    in case obs of
        AndObs lhs rhs          -> evalObs lhs && evalObs rhs
        OrObs lhs rhs           -> evalObs lhs || evalObs rhs
        NotObs subObs           -> not (evalObs subObs)
        ChoseSomething choiceId -> choiceId `Map.member` choices state
        ValueGE lhs rhs         -> evalVal lhs >= evalVal rhs
        ValueGT lhs rhs         -> evalVal lhs > evalVal rhs
        ValueLT lhs rhs         -> evalVal lhs < evalVal rhs
        ValueLE lhs rhs         -> evalVal lhs <= evalVal rhs
        ValueEQ lhs rhs         -> evalVal lhs == evalVal rhs
        TrueObs                 -> True
        FalseObs                -> False


-- | Pick the first account with money in it
refundOne :: Accounts -> Maybe ((Party, Money), Accounts)
refundOne accounts = case Map.toList accounts of
    [] -> Nothing
    ((accId, Token cur tok), balance) : rest ->
        if balance > 0
        then Just ((accId, Val.singleton cur tok balance), Map.fromList rest)
        else refundOne (Map.fromList rest)


-- | Obtains the amount of money available an account
moneyInAccount :: AccountId -> Token -> Accounts -> Integer
moneyInAccount accId token accounts = case Map.lookup (accId, token) accounts of
    Just x  -> x
    Nothing -> 0


-- | Sets the amount of money available in an account
updateMoneyInAccount :: AccountId -> Token -> Integer -> Accounts -> Accounts
updateMoneyInAccount accId token amount =
    if amount <= 0 then Map.delete (accId, token) else Map.insert (accId, token) amount


-- Add the given amount of money to an accoun (only if it is positive)
-- Return the updated Map
addMoneyToAccount :: AccountId -> Token -> Integer -> Accounts -> Accounts
addMoneyToAccount accId token amount accounts = let
    balance = moneyInAccount accId token accounts
    newBalance = balance + amount
    in if amount <= 0 then accounts
    else updateMoneyInAccount accId token newBalance accounts


{-| Gives the given amount of money to the given payee.
    Returns the appropriate effect and updated accounts
-}
giveMoney :: AccountId -> Payee -> Token -> Integer -> Accounts -> (ReduceEffect, Accounts)
giveMoney accountId payee (Token cur tok) amount accounts = let
    newAccounts = case payee of
        Party _       -> accounts
        Account accId -> addMoneyToAccount accId (Token cur tok) amount accounts
    in (ReduceWithPayment (Payment accountId payee (Val.singleton cur tok amount)), newAccounts)


-- | Carry a step of the contract with no inputs
reduceContractStep :: Environment -> State -> Contract -> ReduceStepResult
reduceContractStep env state contract = case contract of

    Close -> case refundOne (accounts state) of
        Just ((party, money), newAccounts) -> let
            newState = state { accounts = newAccounts }
            in Reduced ReduceNoWarning (ReduceWithPayment (Payment party (Party party) money)) newState Close
        Nothing -> NotReduced

    Pay accId payee tok val cont -> let
        amountToPay = evalValue env state val
        in  if amountToPay <= 0
            then let
                warning = ReduceNonPositivePay accId payee tok amountToPay
                in Reduced warning ReduceNoPayment state cont
            else let
                balance    = moneyInAccount accId tok (accounts state)
                paidAmount = min balance amountToPay
                newBalance = balance - paidAmount
                newAccs = updateMoneyInAccount accId tok newBalance (accounts state)
                warning = if paidAmount < amountToPay
                          then ReducePartialPay accId payee tok paidAmount amountToPay
                          else ReduceNoWarning
                (payment, finalAccs) = giveMoney accId payee tok paidAmount newAccs
                newState = state { accounts = finalAccs }
                in Reduced warning payment newState cont

    If obs cont1 cont2 -> let
        cont = if evalObservation env state obs then cont1 else cont2
        in Reduced ReduceNoWarning ReduceNoPayment state cont

    When _ timeout cont -> let
        startSlot = fst (slotInterval env)
        endSlot   = snd (slotInterval env)
        -- if timeout in future – do not reduce
        in if endSlot < timeout then NotReduced
        -- if timeout in the past – reduce to timeout continuation
        else if timeout <= startSlot then Reduced ReduceNoWarning ReduceNoPayment state cont
        -- if timeout in the slot range – issue an ambiguity error
        else AmbiguousSlotIntervalReductionError

    Let valId val cont -> let
        evaluatedValue = evalValue env state val
        boundVals = boundValues state
        newState = state { boundValues = Map.insert valId evaluatedValue boundVals }
        warn = case Map.lookup valId boundVals of
              Just oldVal -> ReduceShadowing valId oldVal evaluatedValue
              Nothing     -> ReduceNoWarning
        in Reduced warn ReduceNoPayment newState cont

    Assert obs cont -> let
        warning = if evalObservation env state obs
                  then ReduceNoWarning
                  else ReduceAssertionFailed
        in Reduced warning ReduceNoPayment state cont

-- | Reduce a contract until it cannot be reduced more
reduceContractUntilQuiescent :: Environment -> State -> Contract -> ReduceResult
reduceContractUntilQuiescent env state contract = let
    reductionLoop
      :: Bool -> Environment -> State -> Contract -> [ReduceWarning] -> [Payment] -> ReduceResult
    reductionLoop reduced env state contract warnings payments =
        case reduceContractStep env state contract of
            Reduced warning effect newState cont -> let
                newWarnings = case warning of
                                ReduceNoWarning -> warnings
                                _               -> warning : warnings
                newPayments  = case effect of
                    ReduceWithPayment payment -> payment : payments
                    ReduceNoPayment           -> payments
                in reductionLoop True env newState cont newWarnings newPayments
            AmbiguousSlotIntervalReductionError -> RRAmbiguousSlotIntervalError
            -- this is the last invocation of reductionLoop, so we can reverse lists
            NotReduced -> ContractQuiescent reduced (reverse warnings) (reverse payments) state contract

    in reductionLoop False env state contract [] []

data ApplyAction = AppliedAction ApplyWarning State
                 | NotAppliedAction
  deriving stock (Haskell.Show)

-- | Try to apply a single input content to a single action
applyAction :: Environment -> State -> InputContent -> Action -> ApplyAction
applyAction env state (IDeposit accId1 party1 tok1 amount) (Deposit accId2 party2 tok2 val) =
    if accId1 == accId2 && party1 == party2 && tok1 == tok2 && amount == evalValue env state val
    then let warning = if amount > 0 then ApplyNoWarning
                       else ApplyNonPositiveDeposit party2 accId2 tok2 amount
             newAccounts = addMoneyToAccount accId1 tok1 amount (accounts state)
             newState = state { accounts = newAccounts }
         in AppliedAction warning newState
    else NotAppliedAction
applyAction _ state (IChoice choId1 choice) (Choice choId2 bounds) =
    if choId1 == choId2 && inBounds choice bounds
    then let newState = state { choices = Map.insert choId1 choice (choices state) }
         in AppliedAction ApplyNoWarning newState
    else NotAppliedAction
applyAction env state INotify (Notify obs)
    | evalObservation env state obs = AppliedAction ApplyNoWarning state
applyAction _ _ _ _ = NotAppliedAction

-- | Try to get a continuation from a pair of Input and Case
getContinuation :: Input -> Case Contract -> Maybe Contract
getContinuation (NormalInput _) (Case _ continuation) = Just continuation
#ifndef DisableMerkleization
getContinuation (MerkleizedInput _ continuation) (MerkleizedCase _ continuationHash) =
    if Builtins.sha2_256 (contractToByteString continuation) == continuationHash
    then Just continuation
    else Nothing
#endif
getContinuation _ _ = Nothing

applyCases :: Environment -> State -> Input -> [Case Contract] -> ApplyResult
applyCases env state input (headCase : tailCase) =
    let inputContent = getInputContent input :: InputContent
        action = getAction headCase :: Action
        maybeContinuation = getContinuation input headCase :: Maybe Contract
    in case applyAction env state inputContent action of
         AppliedAction warning newState ->
           case maybeContinuation of
             Just continuation -> Applied warning newState continuation
             Nothing           -> ApplyHashMismatch
         NotAppliedAction -> applyCases env state input tailCase
applyCases _ _ _ [] = ApplyNoMatchError

-- | Apply a single @Input@ to a current contract
applyInput :: Environment -> State -> Input -> Contract -> ApplyResult
applyInput env state input (When cases _ _) = applyCases env state input cases
applyInput _ _ _ _                          = ApplyNoMatchError

-- | Propagate 'ReduceWarning' to 'TransactionWarning'
convertReduceWarnings :: [ReduceWarning] -> [TransactionWarning]
convertReduceWarnings = foldr (\warn acc -> case warn of
    ReduceNoWarning -> acc
    ReduceNonPositivePay accId payee tok amount ->
        TransactionNonPositivePay accId payee tok amount : acc
    ReducePartialPay accId payee tok paid expected ->
        TransactionPartialPay accId payee tok paid expected : acc
    ReduceShadowing valId oldVal newVal ->
        TransactionShadowing valId oldVal newVal : acc
    ReduceAssertionFailed ->
        TransactionAssertionFailed : acc
    ) []

-- | Apply a list of Inputs to the contract
applyAllInputs :: Environment -> State -> Contract -> [Input] -> ApplyAllResult
applyAllInputs env state contract inputs = let
    applyAllLoop
        :: Bool
        -> Environment
        -> State
        -> Contract
        -> [Input]
        -> [TransactionWarning]
        -> [Payment]
        -> ApplyAllResult
    applyAllLoop contractChanged env state contract inputs warnings payments =
        case reduceContractUntilQuiescent env state contract of
            RRAmbiguousSlotIntervalError -> ApplyAllAmbiguousSlotIntervalError
            ContractQuiescent reduced reduceWarns pays curState cont -> case inputs of
                [] -> ApplyAllSuccess
                    (contractChanged || reduced)
                    (warnings ++ convertReduceWarnings reduceWarns)
                    (payments ++ pays)
                    curState
                    cont
                (input : rest) -> case applyInput env curState input cont of
                    Applied applyWarn newState cont ->
                        applyAllLoop
                            True
                            env
                            newState
                            cont
                            rest
                            (warnings
                                ++ convertReduceWarnings reduceWarns
                                ++ convertApplyWarning applyWarn)
                            (payments ++ pays)
                    ApplyNoMatchError -> ApplyAllNoMatchError
                    ApplyHashMismatch -> ApplyAllHashMismatch
    in applyAllLoop False env state contract inputs [] []
  where
    convertApplyWarning :: ApplyWarning -> [TransactionWarning]
    convertApplyWarning warn =
        case warn of
            ApplyNoWarning -> []
            ApplyNonPositiveDeposit party accId tok amount ->
                [TransactionNonPositiveDeposit party accId tok amount]

isClose :: Contract -> Bool
isClose Close = True
isClose _     = False

-- | Try to compute outputs of a transaction given its inputs, a contract, and it's @State@
computeTransaction :: TransactionInput -> State -> Contract -> TransactionOutput
computeTransaction tx state contract = let
    inputs = txInputs tx
    in case fixInterval (txInterval tx) state of
        IntervalTrimmed env fixState -> case applyAllInputs env fixState contract inputs of
            ApplyAllSuccess reduced warnings payments newState cont ->
                    if not reduced && (not (isClose contract) || (Map.null $ accounts state))
                    then Error TEUselessTransaction
                    else TransactionOutput { txOutWarnings = warnings
                                           , txOutPayments = payments
                                           , txOutState = newState
                                           , txOutContract = cont }
            ApplyAllNoMatchError -> Error TEApplyNoMatchError
            ApplyAllAmbiguousSlotIntervalError -> Error TEAmbiguousSlotIntervalError
            ApplyAllHashMismatch -> Error TEHashMismatch
        IntervalError error -> Error (TEIntervalError error)


-- | Calculates an upper bound for the maximum lifespan of a contract (assuming is not merkleized)
contractLifespanUpperBound :: Contract -> Slot
contractLifespanUpperBound contract = case contract of
    Close -> 0
    Pay _ _ _ _ cont -> contractLifespanUpperBound cont
    If _ contract1 contract2 ->
        max (contractLifespanUpperBound contract1) (contractLifespanUpperBound contract2)
    When cases timeout subContract -> let
        contractsLifespans = [contractLifespanUpperBound c | Case _ c <- cases]
        in Haskell.maximum (timeout : contractLifespanUpperBound subContract : contractsLifespans)
    Let _ _ cont -> contractLifespanUpperBound cont
    Assert _ cont -> contractLifespanUpperBound cont


totalBalance :: Accounts -> Money
totalBalance accounts = foldMap
    (\((_, Token cur tok), balance) -> Val.singleton cur tok balance)
    (Map.toList accounts)


{-|
    Check that all accounts have positive balance.
 -}
validateBalances :: State -> Bool
validateBalances State{..} = all (\(_, balance) -> balance > 0) (Map.toList accounts)


-- Typeclass instances

instance FromJSON TransactionInput where
  parseJSON (Object v) =
        TransactionInput <$> (parseSlotInterval =<< (v .: "tx_interval"))
                         <*> ((v .: "tx_inputs") >>=
                   withArray "Transaction input list" (\cl ->
                     mapM parseJSON (F.toList cl)
                                                      ))
    where parseSlotInterval = withObject "SlotInterval" (\v ->
            do from <- Slot <$> (withInteger =<< (v .: "from"))
               to <- Slot <$> (withInteger =<< (v .: "to"))
               return (from, to)
                                                      )
  parseJSON _ = Haskell.fail "TransactionInput must be an object"

instance ToJSON TransactionInput where
  toJSON (TransactionInput (Slot from, Slot to) txInps) = object
      [ "tx_interval" .= slotIntervalJSON
      , "tx_inputs" .= toJSONList (map toJSON txInps)
      ]
    where slotIntervalJSON = object [ "from" .= from
                                    , "to" .= to
                                    ]

instance FromJSON TransactionWarning where
  parseJSON (String "assertion_failed") = return TransactionAssertionFailed
  parseJSON (Object v) =
        (TransactionNonPositiveDeposit <$> (v .: "party")
                                       <*> (v .: "in_account")
                                       <*> (v .: "of_token")
                                       <*> (v .: "asked_to_deposit"))
    <|> (do maybeButOnlyPaid <- v .:? "but_only_paid"
            case maybeButOnlyPaid :: Maybe Scientific of
              Nothing -> TransactionNonPositivePay <$> (v .: "account")
                                                   <*> (v .: "to_payee")
                                                   <*> (v .: "of_token")
                                                   <*> (v .: "asked_to_pay")
              Just butOnlyPaid -> TransactionPartialPay <$> (v .: "account")
                                                        <*> (v .: "to_payee")
                                                        <*> (v .: "of_token")
                                                        <*> getInteger butOnlyPaid
                                                        <*> (v .: "asked_to_pay"))
    <|> (TransactionShadowing <$> (v .: "value_id")
                              <*> (v .: "had_value")
                              <*> (v .: "is_now_assigned"))
  parseJSON _ = Haskell.fail "Contract must be either an object or a the string \"close\""

instance ToJSON TransactionWarning where
  toJSON (TransactionNonPositiveDeposit party accId tok amount) = object
      [ "party" .= party
      , "asked_to_deposit" .= amount
      , "of_token" .= tok
      , "in_account" .= accId
      ]
  toJSON (TransactionNonPositivePay accId payee tok amount) = object
      [ "account" .= accId
      , "asked_to_pay" .= amount
      , "of_token" .= tok
      , "to_payee" .= payee
      ]
  toJSON (TransactionPartialPay accId payee tok paid expected) = object
      [ "account" .= accId
      , "asked_to_pay" .= expected
      , "of_token" .= tok
      , "to_payee" .= payee
      , "but_only_paid" .= paid
      ]
  toJSON (TransactionShadowing valId oldVal newVal) = object
      [ "value_id" .= valId
      , "had_value" .= oldVal
      , "is_now_assigned" .= newVal
      ]
  toJSON TransactionAssertionFailed = JSON.String $ pack "assertion_failed"


instance Eq Payment where
    {-# INLINABLE (==) #-}
    Payment a1 p1 m1 == Payment a2 p2 m2 = a1 == a2 && p1 == p2 && m1 == m2


instance Eq ReduceWarning where
    {-# INLINABLE (==) #-}
    ReduceNoWarning == ReduceNoWarning = True
    (ReduceNonPositivePay acc1 p1 tn1 a1) == (ReduceNonPositivePay acc2 p2 tn2 a2) =
        acc1 == acc2 && p1 == p2 && tn1 == tn2 && a1 == a2
    (ReducePartialPay acc1 p1 tn1 a1 e1) == (ReducePartialPay acc2 p2 tn2 a2 e2) =
        acc1 == acc2 && p1 == p2 && tn1 == tn2 && a1 == a2 && e1 == e2
    (ReduceShadowing v1 old1 new1) == (ReduceShadowing v2 old2 new2) =
        v1 == v2 && old1 == old2 && new1 == new2
    _ == _ = False


instance Eq ReduceEffect where
    {-# INLINABLE (==) #-}
    ReduceNoPayment == ReduceNoPayment           = True
    ReduceWithPayment p1 == ReduceWithPayment p2 = p1 == p2
    _ == _                                       = False



-- Lifting data types to Plutus Core
makeLift ''IntervalError
makeLift ''IntervalResult
makeLift ''Payment
makeLift ''ReduceEffect
makeLift ''ReduceWarning
makeLift ''ReduceStepResult
makeLift ''ReduceResult
makeLift ''ApplyWarning
makeLift ''ApplyResult
makeLift ''ApplyAllResult
makeLift ''TransactionWarning
makeLift ''TransactionError
makeLift ''TransactionOutput
makeLift ''MarloweData
makeIsDataIndexed ''MarloweData [('MarloweData,0)]
makeLift ''MarloweParams<|MERGE_RESOLUTION|>--- conflicted
+++ resolved
@@ -51,7 +51,6 @@
 import           Data.Scientific                         (Scientific)
 import           Data.Text                               (pack)
 import           Deriving.Aeson
-<<<<<<< HEAD
 import           Language.Marlowe.ParserUtil             (getInteger, withInteger)
 import           Language.Marlowe.Pretty                 (Pretty (..))
 #ifndef DisableMerkleization
@@ -63,7 +62,7 @@
                                                           Observation (..), Party, Payee (..), SlotInterval, State (..),
                                                           Token (..), Value (..), ValueId, getAction, getInputContent,
                                                           inBounds)
-import           Ledger                                  (Slot (..), ValidatorHash)
+import           Ledger                                  (POSIXTime, Slot (..), ValidatorHash)
 import           Ledger.Value                            (CurrencySymbol (..))
 import qualified Ledger.Value                            as Val
 import           PlutusTx                                (makeIsDataIndexed)
@@ -74,25 +73,6 @@
 import           Prelude                                 (mapM, (<$>))
 import qualified Prelude                                 as Haskell
 import           Text.PrettyPrint.Leijen                 (comma, hang, lbrace, line, rbrace, space, text, (<>))
-=======
-import           Language.Marlowe.ParserUtil     (getInteger, withInteger)
-import           Language.Marlowe.Pretty         (Pretty (..))
-import           Language.Marlowe.SemanticsTypes (AccountId, Accounts, Action (..), Case (..), Contract (..),
-                                                  Environment (..), Input (..), IntervalError (..), IntervalResult (..),
-                                                  Money, Observation (..), Party, Payee (..), SlotInterval, State (..),
-                                                  Token (..), Value (..), ValueId, inBounds)
-import           Ledger                          (POSIXTime, Slot (..), ValidatorHash)
-import           Ledger.Value                    (CurrencySymbol (..))
-import qualified Ledger.Value                    as Val
-import           PlutusTx                        (makeIsDataIndexed)
-import qualified PlutusTx.AssocMap               as Map
-import qualified PlutusTx.Builtins               as Builtins
-import           PlutusTx.Lift                   (makeLift)
-import           PlutusTx.Prelude                hiding (encodeUtf8, mapM, (<$>), (<*>), (<>))
-import           Prelude                         (mapM, (<$>))
-import qualified Prelude                         as Haskell
-import           Text.PrettyPrint.Leijen         (comma, hang, lbrace, line, rbrace, space, text, (<>))
->>>>>>> fde6c6f8
 
 {- HLINT ignore "Avoid restricted function" -}
 
@@ -230,15 +210,15 @@
 -}
 data MarloweData = MarloweData {
         marloweState    :: State,
-        marloweContract :: Contract
+        marloweContract :: Contract,
+        slotConfigFix   :: (Integer, POSIXTime)  -- FIXME: This is a temporary fix until SCP-3150 is complete.
     } deriving stock (Haskell.Show, Haskell.Eq, Generic)
       deriving anyclass (ToJSON, FromJSON)
 
 
 data MarloweParams = MarloweParams {
         rolePayoutValidatorHash :: ValidatorHash,
-        rolesCurrency           :: CurrencySymbol,
-        slotConfig              :: (Integer, POSIXTime)  -- FIXME: This is a temporary fix, just to enable testing on different networks. It breaks `Language.Marlowe.Client`.
+        rolesCurrency           :: CurrencySymbol
     }
   deriving stock (Haskell.Show,Generic,Haskell.Eq,Haskell.Ord)
   deriving anyclass (FromJSON,ToJSON)
