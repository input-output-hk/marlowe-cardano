--- conflicted
+++ resolved
@@ -152,11 +152,7 @@
 printType
     :: (AsParseError e AlexPosn,
         AsUniqueError e AlexPosn,
-<<<<<<< HEAD
-        AsTypeError e DefaultUni () AlexPosn,
-=======
-        AsTypeError e (Term TyName Name DefaultUni ()) DefaultUni AlexPosn,
->>>>>>> 2819ba2c
+        AsTypeError e (Term TyName Name DefaultUni () ()) DefaultUni AlexPosn,
         MonadError e m)
     => BSL.ByteString
     -> m T.Text
@@ -180,11 +176,7 @@
 parseTypecheck
     :: (AsParseError e AlexPosn,
         AsUniqueError e AlexPosn,
-<<<<<<< HEAD
-        AsTypeError e DefaultUni () AlexPosn,
-=======
-        AsTypeError e (Term TyName Name DefaultUni ()) DefaultUni AlexPosn,
->>>>>>> 2819ba2c
+        AsTypeError e (Term TyName Name DefaultUni () ()) DefaultUni AlexPosn,
         MonadError e m,
         MonadQuote m)
     => TypeCheckConfig DefaultUni -> BSL.ByteString -> m (Normalized (Type TyName DefaultUni ()))
@@ -192,11 +184,7 @@
 
 -- | Typecheck a program.
 typecheckPipeline
-<<<<<<< HEAD
-    :: (AsTypeError e DefaultUni () a,
-=======
-    :: (AsTypeError e (Term TyName Name DefaultUni ()) DefaultUni a,
->>>>>>> 2819ba2c
+    :: (AsTypeError e (Term TyName Name DefaultUni () ()) DefaultUni a,
         MonadError e m,
         MonadQuote m)
     => TypeCheckConfig DefaultUni
@@ -220,10 +208,8 @@
 format cfg = runQuoteT . fmap (displayBy cfg) . (rename <=< parseProgramDef)
 
 -- | Take one PLC program and apply it to another.
-<<<<<<< HEAD
-applyProgram :: Program tyname name uni fun () -> Program tyname name uni fun () -> Program tyname name uni fun ()
--- TODO: some kind of version checking
-=======
-applyProgram :: Program tyname name uni () -> Program tyname name uni () -> Program tyname name uni ()
->>>>>>> 2819ba2c
+applyProgram
+    :: Program tyname name uni fun ()
+    -> Program tyname name uni fun ()
+    -> Program tyname name uni fun ()
 applyProgram (Program _ _ t1) (Program _ _ t2) = Program () (defaultVersion ()) (Apply () t1 t2)