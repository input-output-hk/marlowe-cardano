{-# OPTIONS_GHC -Wno-orphans #-}
{-# LANGUAGE FlexibleContexts    #-}
{-# LANGUAGE FlexibleInstances      #-}
{-# LANGUAGE MultiParamTypeClasses  #-}
{-# LANGUAGE UndecidableInstances   #-}
{-# LANGUAGE OverloadedStrings   #-}
{-# LANGUAGE ScopedTypeVariables #-}
{-# LANGUAGE TypeOperators          #-}
module TestLib where

import           Common
import           PlcTestUtils
import           PlutusPrelude

import           Control.Exception
import           Control.Monad.Except
import           Control.Monad.Reader         as Reader
import           Control.Monad.Morph
import Control.Lens hiding (transform, op)

import qualified Language.PlutusCore as PLC
import qualified Language.PlutusCore.DeBruijn as PLC
import           Language.PlutusCore.Name
import           Language.PlutusCore.Pretty
import           Language.PlutusCore.Quote
import           Language.PlutusIR            as PIR
import           Language.PlutusIR.Compiler   as PIR
import           Language.PlutusIR.Parser     as Parser
import           Language.PlutusIR.TypeCheck
import qualified Language.UntypedPlutusCore as UPLC
import           System.FilePath              (joinPath, (</>))
import           Text.Megaparsec.Pos

import qualified Data.Text                    as T
import qualified Data.Text.IO                 as T


instance ( PLC.GShow uni, PLC.GEq uni, PLC.DefaultUni PLC.<: uni
         , PLC.Closed uni, uni `PLC.Everywhere` PrettyConst, Pretty a, Typeable a, Typeable uni, Ord a
         ) => ToTPlc (PIR.Term TyName Name uni a) uni where
    toTPlc = asIfThrown . fmap (PLC.Program () (PLC.defaultVersion ()) . void) . compileAndMaybeTypecheck True

instance ( PLC.GShow uni, PLC.GEq uni, PLC.DefaultUni PLC.<: uni , PLC.Closed uni, uni `PLC.Everywhere` PrettyConst, Pretty a, Typeable a, Typeable uni, Ord a
         ) => ToUPlc (PIR.Term TyName Name uni a) uni where
    toUPlc t = do
        p' <- toTPlc t
        pure $ UPLC.eraseProgram p'

-- | Adapt an computation that keeps its errors in an 'Except' into one that looks as if it caught them in 'IO'.
asIfThrown
    :: Exception e
    => Except e a
    -> ExceptT SomeException IO a
asIfThrown = withExceptT SomeException . hoist (pure . runIdentity)

compileAndMaybeTypecheck
    :: (PLC.GShow uni, PLC.GEq uni, PLC.DefaultUni PLC.<: uni, Ord a)
    => Bool
    -> Term TyName Name uni a
    -> Except (PIR.Error uni (PIR.Provenance a)) (PLC.Term TyName Name uni (PIR.Provenance a))
compileAndMaybeTypecheck doTypecheck pir = flip runReaderT defaultCompilationCtx $ runQuoteT $ do
    compiled <- compileTerm doTypecheck pir
    when doTypecheck $ do
        -- PLC errors are parameterized over PLC.Terms, whereas PIR errors over PIR.Terms and as such, these prism errors cannot be unified.
        -- We instead run the ExceptT, collect any PLC error and explicitly lift into a PIR error by wrapping with PIR._PLCError
        plcConcrete <- runExceptT $ void $ PLC.inferType PLC.defConfig compiled
        liftEither $ first (view (re _PLCError)) plcConcrete
    pure compiled

withGoldenFileM :: String -> (T.Text -> IO T.Text) -> TestNested
withGoldenFileM name op = do
    dir <- currentDir
    let testFile = dir </> name
        goldenFile = dir </> name ++ ".golden"
    return $ goldenVsTextM name goldenFile (op =<< T.readFile testFile)
    where currentDir = joinPath <$> ask

goldenPir :: Pretty b => (a -> b) -> Parser a -> String -> TestNested
goldenPir op = goldenPirM (return . op)

goldenPirM :: Pretty b => (a -> IO b) -> Parser a -> String -> TestNested
goldenPirM op parser name = withGoldenFileM name parseOrError
    where parseOrError = either (return . T.pack . show) (fmap display . op)
                         . parse parser name

ppThrow :: PrettyBy PrettyConfigPlc a => ExceptT SomeException IO a -> IO T.Text
ppThrow = fmap render . rethrow . fmap prettyPlcClassicDebug

ppCatch :: PrettyPlc a => ExceptT SomeException IO a -> IO T.Text
ppCatch value = render <$> (either (pretty . show) prettyPlcClassicDebug <$> runExceptT value)

<<<<<<< HEAD
goldenPlcFromPir :: GetProgram a PLC.DefaultUni () => Parser a -> String -> TestNested
=======
goldenPlcFromPir :: ToTPlc a PLC.DefaultUni => Parser a -> String -> TestNested
>>>>>>> 2819ba2c
goldenPlcFromPir = goldenPirM (\ast -> ppThrow $ do
                                p <- toTPlc ast
                                withExceptT toException $ PLC.deBruijnProgram p)

<<<<<<< HEAD
goldenPlcFromPirCatch :: GetProgram a PLC.DefaultUni () => Parser a -> String -> TestNested
=======
goldenPlcFromPirCatch :: ToTPlc a PLC.DefaultUni => Parser a -> String -> TestNested
>>>>>>> 2819ba2c
goldenPlcFromPirCatch = goldenPirM (\ast -> ppCatch $ do
                                           p <- toTPlc ast
                                           withExceptT toException $ PLC.deBruijnProgram p)

<<<<<<< HEAD
goldenEvalPir :: (GetProgram a PLC.DefaultUni ()) => Parser a -> String -> TestNested
goldenEvalPir = goldenPirM (\ast -> ppThrow $ runPlc [ast])
=======
goldenEvalPir :: (ToUPlc a PLC.DefaultUni) => Parser a -> String -> TestNested
goldenEvalPir = goldenPirM (\ast -> ppThrow $ runUPlc [ast])

goldenTypeFromPir :: forall a. (Pretty a, Typeable a)
                  => Parser (Term TyName Name PLC.DefaultUni a) -> String -> TestNested
goldenTypeFromPir = goldenPirM (\ast -> ppThrow $
                                withExceptT (toException :: PIR.Error PLC.DefaultUni a -> SomeException) $ runQuoteT $ inferType defConfig ast)

goldenTypeFromPirCatch :: forall a. (Pretty a, Typeable a)
                  => Parser (Term TyName Name PLC.DefaultUni a) -> String -> TestNested
goldenTypeFromPirCatch = goldenPirM (\ast -> ppCatch $
                                withExceptT (toException :: PIR.Error PLC.DefaultUni a -> SomeException) $ runQuoteT $ inferType defConfig ast)

-- TODO: perhaps move to Common.hs
instance Pretty SourcePos where
    pretty = pretty . sourcePosPretty
>>>>>>> 2819ba2c
<|MERGE_RESOLUTION|>--- conflicted
+++ resolved
@@ -36,12 +36,15 @@
 
 
 instance ( PLC.GShow uni, PLC.GEq uni, PLC.DefaultUni PLC.<: uni
-         , PLC.Closed uni, uni `PLC.Everywhere` PrettyConst, Pretty a, Typeable a, Typeable uni, Ord a
-         ) => ToTPlc (PIR.Term TyName Name uni a) uni where
+         , PLC.Closed uni, uni `PLC.Everywhere` PrettyConst, Pretty a
+         , Typeable a, Typeable uni, Typeable fun, Ord a
+         ) => ToTPlc (PIR.Term TyName Name uni fun a) uni fun where
     toTPlc = asIfThrown . fmap (PLC.Program () (PLC.defaultVersion ()) . void) . compileAndMaybeTypecheck True
 
-instance ( PLC.GShow uni, PLC.GEq uni, PLC.DefaultUni PLC.<: uni , PLC.Closed uni, uni `PLC.Everywhere` PrettyConst, Pretty a, Typeable a, Typeable uni, Ord a
-         ) => ToUPlc (PIR.Term TyName Name uni a) uni where
+instance ( PLC.GShow uni, PLC.GEq uni, PLC.DefaultUni PLC.<: uni
+         , PLC.Closed uni, uni `PLC.Everywhere` PrettyConst, Pretty a
+         , Typeable a, Typeable uni, Typeable fun, Ord a
+         ) => ToUPlc (PIR.Term TyName Name uni fun a) uni fun where
     toUPlc t = do
         p' <- toTPlc t
         pure $ UPLC.eraseProgram p'
@@ -56,8 +59,8 @@
 compileAndMaybeTypecheck
     :: (PLC.GShow uni, PLC.GEq uni, PLC.DefaultUni PLC.<: uni, Ord a)
     => Bool
-    -> Term TyName Name uni a
-    -> Except (PIR.Error uni (PIR.Provenance a)) (PLC.Term TyName Name uni (PIR.Provenance a))
+    -> Term TyName Name uni fun a
+    -> Except (PIR.Error uni fun (PIR.Provenance a)) (PLC.Term TyName Name uni fun (PIR.Provenance a))
 compileAndMaybeTypecheck doTypecheck pir = flip runReaderT defaultCompilationCtx $ runQuoteT $ do
     compiled <- compileTerm doTypecheck pir
     when doTypecheck $ do
@@ -89,42 +92,29 @@
 ppCatch :: PrettyPlc a => ExceptT SomeException IO a -> IO T.Text
 ppCatch value = render <$> (either (pretty . show) prettyPlcClassicDebug <$> runExceptT value)
 
-<<<<<<< HEAD
-goldenPlcFromPir :: GetProgram a PLC.DefaultUni () => Parser a -> String -> TestNested
-=======
-goldenPlcFromPir :: ToTPlc a PLC.DefaultUni => Parser a -> String -> TestNested
->>>>>>> 2819ba2c
+goldenPlcFromPir :: ToTPlc a PLC.DefaultUni () => Parser a -> String -> TestNested
 goldenPlcFromPir = goldenPirM (\ast -> ppThrow $ do
                                 p <- toTPlc ast
                                 withExceptT toException $ PLC.deBruijnProgram p)
 
-<<<<<<< HEAD
-goldenPlcFromPirCatch :: GetProgram a PLC.DefaultUni () => Parser a -> String -> TestNested
-=======
-goldenPlcFromPirCatch :: ToTPlc a PLC.DefaultUni => Parser a -> String -> TestNested
->>>>>>> 2819ba2c
+goldenPlcFromPirCatch :: ToTPlc a PLC.DefaultUni () => Parser a -> String -> TestNested
 goldenPlcFromPirCatch = goldenPirM (\ast -> ppCatch $ do
                                            p <- toTPlc ast
                                            withExceptT toException $ PLC.deBruijnProgram p)
 
-<<<<<<< HEAD
-goldenEvalPir :: (GetProgram a PLC.DefaultUni ()) => Parser a -> String -> TestNested
-goldenEvalPir = goldenPirM (\ast -> ppThrow $ runPlc [ast])
-=======
-goldenEvalPir :: (ToUPlc a PLC.DefaultUni) => Parser a -> String -> TestNested
+goldenEvalPir :: ToUPlc a PLC.DefaultUni () => Parser a -> String -> TestNested
 goldenEvalPir = goldenPirM (\ast -> ppThrow $ runUPlc [ast])
 
 goldenTypeFromPir :: forall a. (Pretty a, Typeable a)
-                  => Parser (Term TyName Name PLC.DefaultUni a) -> String -> TestNested
+                  => Parser (Term TyName Name PLC.DefaultUni () a) -> String -> TestNested
 goldenTypeFromPir = goldenPirM (\ast -> ppThrow $
-                                withExceptT (toException :: PIR.Error PLC.DefaultUni a -> SomeException) $ runQuoteT $ inferType defConfig ast)
+                                withExceptT (toException :: PIR.Error PLC.DefaultUni () a -> SomeException) $ runQuoteT $ inferType defConfig ast)
 
 goldenTypeFromPirCatch :: forall a. (Pretty a, Typeable a)
-                  => Parser (Term TyName Name PLC.DefaultUni a) -> String -> TestNested
+                  => Parser (Term TyName Name PLC.DefaultUni () a) -> String -> TestNested
 goldenTypeFromPirCatch = goldenPirM (\ast -> ppCatch $
-                                withExceptT (toException :: PIR.Error PLC.DefaultUni a -> SomeException) $ runQuoteT $ inferType defConfig ast)
+                                withExceptT (toException :: PIR.Error PLC.DefaultUni () a -> SomeException) $ runQuoteT $ inferType defConfig ast)
 
 -- TODO: perhaps move to Common.hs
 instance Pretty SourcePos where
-    pretty = pretty . sourcePosPretty
->>>>>>> 2819ba2c
+    pretty = pretty . sourcePosPretty