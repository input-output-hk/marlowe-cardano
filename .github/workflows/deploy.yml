name: "Deploy"
on:
  push:
    branches:
<<<<<<< HEAD
      # Commented out until plutus-ops is updated for the repo split
      # - main # staging
      # - production
      - fake-branch-which-will-not-exist-prior-to-ops-update
=======
      - main # staging
      - production
>>>>>>> 56c654b0
jobs:
  deploy:
    runs-on: ubuntu-latest
    env:
      GITHUB_TOKEN: ${{ secrets.PLUTUS_OPS_GITHUB_TOKEN }}
    steps:
      - name: Checkout
        uses: actions/checkout@v2

      - name: Inject slug/short variables
        uses: rlespinasse/github-slug-action@v3.x

      - name: Deploy to bitte
        run: ./scripts/deploy-bitte<|MERGE_RESOLUTION|>--- conflicted
+++ resolved
@@ -2,15 +2,8 @@
 on:
   push:
     branches:
-<<<<<<< HEAD
-      # Commented out until plutus-ops is updated for the repo split
-      # - main # staging
-      # - production
-      - fake-branch-which-will-not-exist-prior-to-ops-update
-=======
       - main # staging
       - production
->>>>>>> 56c654b0
 jobs:
   deploy:
     runs-on: ubuntu-latest
