<<<<<<< HEAD
{ marlowe-playground, marlowe-pab, web-ghc, marlowe-dashboard, marlowe-dashboard-server, cardano-node, cardano-wallet, plutus-chain-index, docs, pkgs, inputs }:
let
  staticSite = pkgs.callPackage (inputs.plutus-apps + "/bitte/static-site.nix") { };
  playgroundStatic = pkgs.callPackage (inputs.plutus-apps + "/bitte/playground-static.nix") { inherit staticSite; docs = docs.site; };
=======
{ cardano-node, docs, pkgs, sources }:
let
>>>>>>> 03805779
  wait-for-socket = pkgs.writeShellScriptBin "wait-for-socket" ''
    set -eEuo pipefail

    export PATH="${pkgs.lib.makeBinPath [ pkgs.coreutils pkgs.socat ]}"

    sock_path="$1"
    delay_iterations="''${2:-8}"

    for ((i=0;i<delay_iterations;i++))
    do
      if socat -u OPEN:/dev/null "UNIX-CONNECT:''${sock_path}"
      then
        exit 0
      fi
      let delay=2**i
      echo "Connecting to ''${sock_path} failed, sleeping for ''${delay} seconds" >&2
      sleep "''${delay}"
    done

    socat -u OPEN:/dev/null "UNIX-CONNECT:''${sock_path}"
  '';

  sleep-until-restart-slot = pkgs.writeShellScriptBin "sleep-until-restart-slot" ''
    set -eEuo pipefail

    export PATH="${pkgs.coreutils}/bin"

    nowHour=$(date -u +%-H)
    hoursLeft=$((3 - (nowHour % 3)))
    wakeHour=$(((nowHour + hoursLeft) % 24))
    exec sleep $((($(date -u -f - +%s- <<< "$wakeHour"$':00 tomorrow\nnow')0)%86400))
  '';

  run-entrypoints = network: {
    node = pkgs.callPackage ./node {
      inherit cardano-node network;
    };

  };

  runs = builtins.listToAttrs (map
    (name: {
      inherit name;
      value = run-entrypoints pkgs.networks.${name};
    }) [ "testnet-dev" "testnet-pioneers" ]);
in
{
<<<<<<< HEAD
  web-ghc-server-entrypoint = pkgs.callPackage (inputs.plutus-apps + "/bitte/web-ghc-server.nix") {
    web-ghc-server = web-ghc;
  };

  marlowe-playground-server-entrypoint = pkgs.callPackage (inputs.plutus-apps + "/bitte/plutus-playground-server.nix") {
    variant = "marlowe";
    pkg = marlowe-playground.server;
  };
  marlowe-playground-client-entrypoint = playgroundStatic {
    client = marlowe-playground.client;
    variant = "marlowe";
  };
=======
>>>>>>> 03805779
  node-socat = pkgs.callPackage ./node-socat.nix {
    inherit wait-for-socket;
  };
} // runs.testnet-dev // runs<|MERGE_RESOLUTION|>--- conflicted
+++ resolved
@@ -1,12 +1,5 @@
-<<<<<<< HEAD
-{ marlowe-playground, marlowe-pab, web-ghc, marlowe-dashboard, marlowe-dashboard-server, cardano-node, cardano-wallet, plutus-chain-index, docs, pkgs, inputs }:
+{ cardano-node, pkgs }:
 let
-  staticSite = pkgs.callPackage (inputs.plutus-apps + "/bitte/static-site.nix") { };
-  playgroundStatic = pkgs.callPackage (inputs.plutus-apps + "/bitte/playground-static.nix") { inherit staticSite; docs = docs.site; };
-=======
-{ cardano-node, docs, pkgs, sources }:
-let
->>>>>>> 03805779
   wait-for-socket = pkgs.writeShellScriptBin "wait-for-socket" ''
     set -eEuo pipefail
 
@@ -54,21 +47,6 @@
     }) [ "testnet-dev" "testnet-pioneers" ]);
 in
 {
-<<<<<<< HEAD
-  web-ghc-server-entrypoint = pkgs.callPackage (inputs.plutus-apps + "/bitte/web-ghc-server.nix") {
-    web-ghc-server = web-ghc;
-  };
-
-  marlowe-playground-server-entrypoint = pkgs.callPackage (inputs.plutus-apps + "/bitte/plutus-playground-server.nix") {
-    variant = "marlowe";
-    pkg = marlowe-playground.server;
-  };
-  marlowe-playground-client-entrypoint = playgroundStatic {
-    client = marlowe-playground.client;
-    variant = "marlowe";
-  };
-=======
->>>>>>> 03805779
   node-socat = pkgs.callPackage ./node-socat.nix {
     inherit wait-for-socket;
   };
