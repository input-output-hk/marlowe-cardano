--- conflicted
+++ resolved
@@ -1,5 +1,4 @@
 -- editorconfig-checker-disable-file
-
 {-# LANGUAGE DataKinds #-}
 {-# LANGUAGE DuplicateRecordFields #-}
 {-# LANGUAGE FlexibleInstances #-}
@@ -557,12 +556,8 @@
 instance Binary PV2.ExMemory
 instance Binary PV2.POSIXTime
 instance Binary PV2.PubKeyHash
-<<<<<<< HEAD
 instance Binary PV2.SatInt
-instance Binary PV2.StakingCredential where
-=======
 instance Binary PV2.StakingCredential
->>>>>>> 8e155081
 instance Binary PV2.TokenName
 instance Binary PV2.ValidatorHash
 instance Binary V1.Action
@@ -587,14 +582,8 @@
 instance Binary V1.TransactionOutput
 instance Binary V1.TransactionWarning
 instance Binary V1.ValueId
-<<<<<<< HEAD
-instance Binary a => Binary (V1.Case a)
-instance Binary a => Binary (V1.Value a)
-=======
-instance Binary V1.IntervalError
 instance (Binary a) => Binary (V1.Case a)
 instance (Binary a) => Binary (V1.Value a)
->>>>>>> 8e155081
 instance Binary NetworkId where
   put = \case
     Mainnet -> putWord8 0
