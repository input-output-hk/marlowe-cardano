-- editorconfig-checker-disable-file

{-# LANGUAGE Arrows #-}
{-# LANGUAGE FlexibleInstances #-}
{-# LANGUAGE GADTs #-}
{-# LANGUAGE MultiParamTypeClasses #-}
{-# LANGUAGE RankNTypes #-}
{-# LANGUAGE TypeFamilies #-}
{-# LANGUAGE UndecidableInstances #-}

module Main where

import Control.Concurrent.Component
import Control.Concurrent.Component.Probes (ProbeServerDependencies (..), probeServer)
import Control.Concurrent.Component.Run (AppM, runAppMTraced)
import qualified Data.Text as T
import Data.Time (NominalDiffTime)
import Data.Version (showVersion)
import Language.Marlowe.Runtime.ChainSync.Api (BlockNo (..), ChainSyncQuery (..), RuntimeChainSeekClient)
import Language.Marlowe.Runtime.Contract.Api (ContractRequest)
import qualified Language.Marlowe.Runtime.Core.ScriptRegistry as ScriptRegistry
import Language.Marlowe.Runtime.Transaction (MarloweTx (..), TransactionDependencies (..), transaction)
import qualified Language.Marlowe.Runtime.Transaction.Query as Query
import qualified Language.Marlowe.Runtime.Transaction.Submit as Submit
import Logging (RootSelector (..), renderRootSelectorOTel)
import Network.Protocol.ChainSeek.Client (chainSeekClientPeer)
import Network.Protocol.Connection (Connector, runConnector)
import Network.Protocol.Driver (TcpServerDependencies (..))
import Network.Protocol.Driver.Trace (tcpClientTraced, tcpServerTraced)
import Network.Protocol.Job.Client (jobClientPeer)
import Network.Protocol.Job.Server (jobServerPeer)
import Network.Protocol.Query.Client (QueryClient, queryClientPeer, request)
import Network.Socket (HostName, PortNumber)
import Observe.Event.Backend (injectSelector)
import OpenTelemetry.Trace hiding (Server)
import Options.Applicative (
  auto,
  execParser,
  fullDesc,
  header,
  help,
  helper,
  info,
  long,
  metavar,
  option,
  progDesc,
  short,
  showDefault,
  strOption,
  value,
 )
import Paths_marlowe_runtime (version)

main :: IO ()
main = do
  options <- getOptions
  runAppMTraced instrumentationLibrary renderRootSelectorOTel $ run options
  where
    instrumentationLibrary =
      InstrumentationLibrary
        { libraryName = "marlowe-proxy"
        , libraryVersion = T.pack $ showVersion version
        }

run :: Options -> AppM Span RootSelector ()
run Options{..} = flip runComponent_ () proc _ -> do
  let chainSyncConnector :: Connector RuntimeChainSeekClient (AppM Span RootSelector)
      chainSyncConnector = tcpClientTraced (injectSelector ChainSeekClient) chainSeekHost chainSeekPort chainSeekClientPeer

      chainSyncQueryConnector :: Connector (QueryClient ChainSyncQuery) (AppM Span RootSelector)
      chainSyncQueryConnector = tcpClientTraced (injectSelector ChainSyncQueryClient) chainSeekHost chainSeekQueryPort queryClientPeer

      contractQueryConnector :: Connector (QueryClient ContractRequest) (AppM Span RootSelector)
      contractQueryConnector = tcpClientTraced (injectSelector ContractQueryClient) contractHost contractQueryPort queryClientPeer

  MarloweTx{..} <-
    transaction
      -<
        TransactionDependencies
          { mkSubmitJob =
              Submit.mkSubmitJob
                Submit.SubmitJobDependencies
                  { chainSyncJobConnector =
                      tcpClientTraced (injectSelector ChainSyncJobClient) chainSeekHost chainSeekCommandPort jobClientPeer
                  , pollingInterval = 1.5
                  , confirmationTimeout = 3600 -- 1 hour
                  , ..
                  }
          , loadMarloweContext = \v contractId -> do
              networkId <- runConnector chainSyncQueryConnector $ request GetNetworkId
              Query.loadMarloweContext ScriptRegistry.getScripts networkId chainSyncConnector chainSyncQueryConnector v contractId
          , loadWalletContext = Query.loadWalletContext $ runConnector chainSyncQueryConnector . request . GetUTxOs
          , getCurrentScripts = ScriptRegistry.getCurrentScripts
          , ..
          }

  tcpServerTraced "tx-job" (injectSelector Server)
    -<
      TcpServerDependencies
        { toPeer = jobServerPeer
        , ..
        }
<<<<<<< HEAD
    , loadMarloweContext = \v contractId -> do
        networkId <- runConnector chainSyncQueryConnector $ request GetNetworkId
        Query.loadMarloweContext ScriptRegistry.getScripts networkId chainSyncConnector chainSyncQueryConnector v contractId
    , loadWalletContext = Query.loadWalletContext $ runConnector chainSyncQueryConnector . request . GetUTxOs
    , getCurrentScripts = ScriptRegistry.getCurrentScripts
    , analysisTimeout = analysisTimeout
    , ..
    }

  tcpServerTraced "tx-job" (injectSelector Server) -< TcpServerDependencies
    { toPeer = jobServerPeer
    , ..
    }
=======
>>>>>>> 8e155081

  probeServer -< ProbeServerDependencies{port = fromIntegral httpPort, ..}

data Options = Options
  { chainSeekPort :: PortNumber
  , chainSeekQueryPort :: PortNumber
  , chainSeekCommandPort :: PortNumber
  , chainSeekHost :: HostName
  , contractQueryPort :: PortNumber
  , contractHost :: HostName
  , port :: PortNumber
  , host :: HostName
  , submitConfirmationBlocks :: BlockNo
  , analysisTimeout :: NominalDiffTime
  , httpPort :: PortNumber
  }

getOptions :: IO Options
getOptions = execParser $ info (helper <*> parser) infoMod
  where
<<<<<<< HEAD
    parser = Options
      <$> chainSeekPortParser
      <*> chainSeekQueryPortParser
      <*> chainSeekCommandPortParser
      <*> chainSeekHostParser
      <*> contractQueryPortParser
      <*> contractHostParser
      <*> portParser
      <*> hostParser
      <*> submitConfirmationBlocksParser
      <*> analysisTimeoutParser
      <*> httpPortParser

    chainSeekPortParser = option auto $ mconcat
      [ long "chain-sync-port"
      , value 3715
      , metavar "PORT_NUMBER"
      , help "The port number of the chain sync server."
      , showDefault
      ]

    chainSeekQueryPortParser = option auto $ mconcat
      [ long "chain-sync-query-port"
      , value 3716
      , metavar "PORT_NUMBER"
      , help "The port number of the chain sync query server."
      , showDefault
      ]

    chainSeekCommandPortParser = option auto $ mconcat
      [ long "chain-sync-command-port"
      , value 3720
      , metavar "PORT_NUMBER"
      , help "The port number of the chain sync job server."
      , showDefault
      ]

    contractQueryPortParser = option auto $ mconcat
      [ long "contract-query-port"
      , value 3728
      , metavar "PORT_NUMBER"
      , help "The port number of the contract query server."
      , showDefault
      ]

    portParser = option auto $ mconcat
      [ long "command-port"
      , value 3723
      , metavar "PORT_NUMBER"
      , help "The port number to run the job server on."
      , showDefault
      ]

    chainSeekHostParser = strOption $ mconcat
      [ long "chain-sync-host"
      , value "127.0.0.1"
      , metavar "HOST_NAME"
      , help "The host name of the chain sync server."
      , showDefault
      ]

    contractHostParser = strOption $ mconcat
      [ long "contract-host"
      , value "127.0.0.1"
      , metavar "HOST_NAME"
      , help "The host name of the contract server."
      , showDefault
      ]

    hostParser = strOption $ mconcat
      [ long "host"
      , short 'h'
      , value "127.0.0.1"
      , metavar "HOST_NAME"
      , help "The host name to run the tx server on."
      , showDefault
      ]

    httpPortParser = option auto $ mconcat
      [ long "http-port"
      , metavar "PORT_NUMBER"
      , help "Port number to serve the http healthcheck API on"
      , value 8080
      , showDefault
      ]

    submitConfirmationBlocksParser = option (BlockNo <$> auto) $ mconcat
      [ long "submit-confirmation-blocks"
      , value 0
      , metavar "INTEGER"
      , help "The number of blocks after a transaction has been confirmed to wait before displaying the block in which was confirmed."
      , showDefault
      ]

    analysisTimeoutParser = option (fromInteger <$> auto) $ mconcat
      [ long "analysis-timeout"
      , value 15
      , metavar "SECONDS"
      , help "The amount of time allotted for safety analysis of a contract."
      , showDefault
      ]

    infoMod = mconcat
      [ fullDesc
      , progDesc "Marlowe runtime transaction creation server"
      , header "marlowe-tx : the transaction creation server of the Marlowe Runtime"
      ]
=======
    parser =
      Options
        <$> chainSeekPortParser
        <*> chainSeekQueryPortParser
        <*> chainSeekCommandPortParser
        <*> chainSeekHostParser
        <*> contractQueryPortParser
        <*> contractHostParser
        <*> portParser
        <*> hostParser
        <*> submitConfirmationBlocksParser
        <*> httpPortParser

    chainSeekPortParser =
      option auto $
        mconcat
          [ long "chain-sync-port"
          , value 3715
          , metavar "PORT_NUMBER"
          , help "The port number of the chain sync server."
          , showDefault
          ]

    chainSeekQueryPortParser =
      option auto $
        mconcat
          [ long "chain-sync-query-port"
          , value 3716
          , metavar "PORT_NUMBER"
          , help "The port number of the chain sync query server."
          , showDefault
          ]

    chainSeekCommandPortParser =
      option auto $
        mconcat
          [ long "chain-sync-command-port"
          , value 3720
          , metavar "PORT_NUMBER"
          , help "The port number of the chain sync job server."
          , showDefault
          ]

    contractQueryPortParser =
      option auto $
        mconcat
          [ long "contract-query-port"
          , value 3728
          , metavar "PORT_NUMBER"
          , help "The port number of the contract query server."
          , showDefault
          ]

    portParser =
      option auto $
        mconcat
          [ long "command-port"
          , value 3723
          , metavar "PORT_NUMBER"
          , help "The port number to run the job server on."
          , showDefault
          ]

    chainSeekHostParser =
      strOption $
        mconcat
          [ long "chain-sync-host"
          , value "127.0.0.1"
          , metavar "HOST_NAME"
          , help "The host name of the chain sync server."
          , showDefault
          ]

    contractHostParser =
      strOption $
        mconcat
          [ long "contract-host"
          , value "127.0.0.1"
          , metavar "HOST_NAME"
          , help "The host name of the contract server."
          , showDefault
          ]

    hostParser =
      strOption $
        mconcat
          [ long "host"
          , short 'h'
          , value "127.0.0.1"
          , metavar "HOST_NAME"
          , help "The host name to run the tx server on."
          , showDefault
          ]

    httpPortParser =
      option auto $
        mconcat
          [ long "http-port"
          , metavar "PORT_NUMBER"
          , help "Port number to serve the http healthcheck API on"
          , value 8080
          , showDefault
          ]

    submitConfirmationBlocksParser =
      option (BlockNo <$> auto) $
        mconcat
          [ long "submit-confirmation-blocks"
          , value 0
          , metavar "INTEGER"
          , help
              "The number of blocks after a transaction has been confirmed to wait before displaying the block in which was confirmed."
          , showDefault
          ]

    infoMod =
      mconcat
        [ fullDesc
        , progDesc "Marlowe runtime transaction creation server"
        , header "marlowe-tx : the transaction creation server of the Marlowe Runtime"
        ]
>>>>>>> 8e155081
<|MERGE_RESOLUTION|>--- conflicted
+++ resolved
@@ -1,5 +1,4 @@
 -- editorconfig-checker-disable-file
-
 {-# LANGUAGE Arrows #-}
 {-# LANGUAGE FlexibleInstances #-}
 {-# LANGUAGE GADTs #-}
@@ -92,6 +91,7 @@
               Query.loadMarloweContext ScriptRegistry.getScripts networkId chainSyncConnector chainSyncQueryConnector v contractId
           , loadWalletContext = Query.loadWalletContext $ runConnector chainSyncQueryConnector . request . GetUTxOs
           , getCurrentScripts = ScriptRegistry.getCurrentScripts
+          , analysisTimeout = analysisTimeout
           , ..
           }
 
@@ -101,22 +101,6 @@
         { toPeer = jobServerPeer
         , ..
         }
-<<<<<<< HEAD
-    , loadMarloweContext = \v contractId -> do
-        networkId <- runConnector chainSyncQueryConnector $ request GetNetworkId
-        Query.loadMarloweContext ScriptRegistry.getScripts networkId chainSyncConnector chainSyncQueryConnector v contractId
-    , loadWalletContext = Query.loadWalletContext $ runConnector chainSyncQueryConnector . request . GetUTxOs
-    , getCurrentScripts = ScriptRegistry.getCurrentScripts
-    , analysisTimeout = analysisTimeout
-    , ..
-    }
-
-  tcpServerTraced "tx-job" (injectSelector Server) -< TcpServerDependencies
-    { toPeer = jobServerPeer
-    , ..
-    }
-=======
->>>>>>> 8e155081
 
   probeServer -< ProbeServerDependencies{port = fromIntegral httpPort, ..}
 
@@ -137,115 +121,6 @@
 getOptions :: IO Options
 getOptions = execParser $ info (helper <*> parser) infoMod
   where
-<<<<<<< HEAD
-    parser = Options
-      <$> chainSeekPortParser
-      <*> chainSeekQueryPortParser
-      <*> chainSeekCommandPortParser
-      <*> chainSeekHostParser
-      <*> contractQueryPortParser
-      <*> contractHostParser
-      <*> portParser
-      <*> hostParser
-      <*> submitConfirmationBlocksParser
-      <*> analysisTimeoutParser
-      <*> httpPortParser
-
-    chainSeekPortParser = option auto $ mconcat
-      [ long "chain-sync-port"
-      , value 3715
-      , metavar "PORT_NUMBER"
-      , help "The port number of the chain sync server."
-      , showDefault
-      ]
-
-    chainSeekQueryPortParser = option auto $ mconcat
-      [ long "chain-sync-query-port"
-      , value 3716
-      , metavar "PORT_NUMBER"
-      , help "The port number of the chain sync query server."
-      , showDefault
-      ]
-
-    chainSeekCommandPortParser = option auto $ mconcat
-      [ long "chain-sync-command-port"
-      , value 3720
-      , metavar "PORT_NUMBER"
-      , help "The port number of the chain sync job server."
-      , showDefault
-      ]
-
-    contractQueryPortParser = option auto $ mconcat
-      [ long "contract-query-port"
-      , value 3728
-      , metavar "PORT_NUMBER"
-      , help "The port number of the contract query server."
-      , showDefault
-      ]
-
-    portParser = option auto $ mconcat
-      [ long "command-port"
-      , value 3723
-      , metavar "PORT_NUMBER"
-      , help "The port number to run the job server on."
-      , showDefault
-      ]
-
-    chainSeekHostParser = strOption $ mconcat
-      [ long "chain-sync-host"
-      , value "127.0.0.1"
-      , metavar "HOST_NAME"
-      , help "The host name of the chain sync server."
-      , showDefault
-      ]
-
-    contractHostParser = strOption $ mconcat
-      [ long "contract-host"
-      , value "127.0.0.1"
-      , metavar "HOST_NAME"
-      , help "The host name of the contract server."
-      , showDefault
-      ]
-
-    hostParser = strOption $ mconcat
-      [ long "host"
-      , short 'h'
-      , value "127.0.0.1"
-      , metavar "HOST_NAME"
-      , help "The host name to run the tx server on."
-      , showDefault
-      ]
-
-    httpPortParser = option auto $ mconcat
-      [ long "http-port"
-      , metavar "PORT_NUMBER"
-      , help "Port number to serve the http healthcheck API on"
-      , value 8080
-      , showDefault
-      ]
-
-    submitConfirmationBlocksParser = option (BlockNo <$> auto) $ mconcat
-      [ long "submit-confirmation-blocks"
-      , value 0
-      , metavar "INTEGER"
-      , help "The number of blocks after a transaction has been confirmed to wait before displaying the block in which was confirmed."
-      , showDefault
-      ]
-
-    analysisTimeoutParser = option (fromInteger <$> auto) $ mconcat
-      [ long "analysis-timeout"
-      , value 15
-      , metavar "SECONDS"
-      , help "The amount of time allotted for safety analysis of a contract."
-      , showDefault
-      ]
-
-    infoMod = mconcat
-      [ fullDesc
-      , progDesc "Marlowe runtime transaction creation server"
-      , header "marlowe-tx : the transaction creation server of the Marlowe Runtime"
-      ]
-=======
     parser =
       Options
         <$> chainSeekPortParser
@@ -257,6 +132,7 @@
         <*> portParser
         <*> hostParser
         <*> submitConfirmationBlocksParser
+        <*> analysisTimeoutParser
         <*> httpPortParser
 
     chainSeekPortParser =
@@ -361,10 +237,19 @@
           , showDefault
           ]
 
+    analysisTimeoutParser =
+      option (fromInteger <$> auto) $
+        mconcat
+          [ long "analysis-timeout"
+          , value 15
+          , metavar "SECONDS"
+          , help "The amount of time allotted for safety analysis of a contract."
+          , showDefault
+          ]
+
     infoMod =
       mconcat
         [ fullDesc
         , progDesc "Marlowe runtime transaction creation server"
         , header "marlowe-tx : the transaction creation server of the Marlowe Runtime"
-        ]
->>>>>>> 8e155081
+        ]