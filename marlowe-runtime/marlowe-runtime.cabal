--- conflicted
+++ resolved
@@ -211,13 +211,9 @@
     , containers ^>=0.6.5
     , marlowe-chain-sync ==0.0.3
     , marlowe-protocols ==0.1.1.0
-<<<<<<< HEAD
-    , marlowe-runtime:{marlowe-runtime, discovery-api} ==0.0.2
+    , marlowe-runtime:{marlowe-runtime, discovery-api} ==0.0.3
     , ouroboros-consensus ==0.1.0.1
     , time >=1.9 && <2
-=======
-    , marlowe-runtime:{marlowe-runtime, discovery-api} ==0.0.3
->>>>>>> cc4a9b41
     , unliftio ^>=0.2.1
 
 library contract-api
@@ -241,12 +237,8 @@
     , containers ^>=0.6.5
     , hs-opentelemetry-api ==0.0.3.6
     , marlowe-cardano ==0.1.1.0
-<<<<<<< HEAD
-    , marlowe-chain-sync ==0.0.2
+    , marlowe-chain-sync ==0.0.3
     , marlowe-object ==0.1.0.0
-=======
-    , marlowe-chain-sync ==0.0.3
->>>>>>> cc4a9b41
     , marlowe-protocols ==0.1.1.0
     , marlowe-runtime ==0.0.3
     , plutus-ledger-api ==1.0.0.1
@@ -283,12 +275,8 @@
     , hs-opentelemetry-api ==0.0.3.6
     , lock-file ^>=0.7
     , marlowe-cardano ==0.1.1.0
-<<<<<<< HEAD
-    , marlowe-chain-sync ==0.0.2
+    , marlowe-chain-sync ==0.0.3
     , marlowe-object ==0.1.0.0
-=======
-    , marlowe-chain-sync ==0.0.3
->>>>>>> cc4a9b41
     , marlowe-protocols ==0.1.1.0
     , marlowe-runtime:{marlowe-runtime, contract-api} ==0.0.3
     , plutus-ledger-api ==1.0.0.1
@@ -367,13 +355,8 @@
     , aeson >=2 && <3
     , base >=4.9 && <5
     , binary ^>=0.8.8
-<<<<<<< HEAD
-    , hs-opentelemetry-api ==0.0.3.6
-    , marlowe-chain-sync ==0.0.2
-=======
-    , hs-opentelemetry-api >=0.0.3 && <0.0.4
-    , marlowe-chain-sync ==0.0.3
->>>>>>> cc4a9b41
+    , hs-opentelemetry-api ==0.0.3.6
+    , marlowe-chain-sync ==0.0.3
     , marlowe-protocols ==0.1.1.0
     , marlowe-runtime ==0.0.3
     , typed-protocols ==0.1.0.0
@@ -391,12 +374,8 @@
     , cardano-api ==1.35.4
     , containers ^>=0.6.5
     , http-media ^>=0.8
-<<<<<<< HEAD
-    , marlowe-cardano
-    , marlowe-chain-sync ==0.0.2
-=======
-    , marlowe-chain-sync ==0.0.3
->>>>>>> cc4a9b41
+    , marlowe-cardano ==0.1.1.0
+    , marlowe-chain-sync ==0.0.3
     , marlowe-protocols ==0.1.1.0
     , marlowe-runtime:{marlowe-runtime, history-api} ==0.0.3
     , network-uri >=2.6 && <3
@@ -491,9 +470,9 @@
     , co-log >=0.5.0.0 && <0.6.0.0
     , containers ^>=0.6.5
     , eventuo11y-extras ==0.1.1.0
-    , marlowe-chain-sync:{marlowe-chain-sync, chain-indexer, libchainsync} ==0.0.2
-    , marlowe-protocols ==0.1.1.0
-    , marlowe-runtime:{marlowe-runtime, contract, indexer, proxy, proxy-api, sync, tx} ==0.0.2
+    , marlowe-chain-sync:{marlowe-chain-sync, chain-indexer, libchainsync} ==0.0.3
+    , marlowe-protocols ==0.1.1.0
+    , marlowe-runtime:{marlowe-runtime, contract, indexer, proxy, proxy-api, sync, tx} ==0.0.3
     , nonempty-containers ^>=0.3.4
     , time >=1.9 && <2
     , typed-protocols ==0.1.0.0
@@ -550,15 +529,9 @@
     , eventuo11y-otel ^>=0.1
     , hasql >=1.6 && <2
     , hasql-pool ^>=0.8
-<<<<<<< HEAD
     , hs-opentelemetry-api ==0.0.3.6
     , hs-opentelemetry-sdk ==0.0.3.4
-    , marlowe-chain-sync ==0.0.2
-=======
-    , hs-opentelemetry-api >=0.0.3 && <0.0.4
-    , hs-opentelemetry-sdk >=0.0.3 && <0.0.4
-    , marlowe-chain-sync ==0.0.3
->>>>>>> cc4a9b41
+    , marlowe-chain-sync ==0.0.3
     , marlowe-protocols ==0.1.1.0
     , marlowe-runtime:{marlowe-runtime, indexer} ==0.0.3
     , mtl >=2.2 && <3
@@ -591,13 +564,9 @@
     , hasql-pool ^>=0.8
     , hs-opentelemetry-api ==0.0.3.6
     , hs-opentelemetry-sdk ==0.0.3.4
-    , marlowe-chain-sync ==0.0.2
-    , marlowe-protocols ==0.1.1.0
-<<<<<<< HEAD
-    , marlowe-runtime:{discovery-api, history-api, sync, sync-api} ==0.0.2
-=======
-    , marlowe-runtime:{marlowe-runtime, discovery-api, history-api, sync, sync-api} ==0.0.3
->>>>>>> cc4a9b41
+    , marlowe-chain-sync ==0.0.3
+    , marlowe-protocols ==0.1.1.0
+    , marlowe-runtime:{discovery-api, history-api, sync, sync-api} ==0.0.3
     , mtl >=2.2 && <3
     , network >=3.1 && <4
     , optparse-applicative ^>=0.17
@@ -622,15 +591,9 @@
     , eventuo11y >=0.9 && <0.11
     , eventuo11y-extras ==0.1.1.0
     , eventuo11y-otel ^>=0.1
-<<<<<<< HEAD
     , hs-opentelemetry-api ==0.0.3.6
     , hs-opentelemetry-sdk ==0.0.3.4
-    , marlowe-chain-sync ==0.0.2
-=======
-    , hs-opentelemetry-api >=0.0.3 && <0.0.4
-    , hs-opentelemetry-sdk >=0.0.3 && <0.0.4
-    , marlowe-chain-sync ==0.0.3
->>>>>>> cc4a9b41
+    , marlowe-chain-sync ==0.0.3
     , marlowe-protocols ==0.1.1.0
     , marlowe-runtime:{marlowe-runtime, contract-api, tx, tx-api} ==0.0.3
     , network >=3.1 && <4
@@ -715,9 +678,9 @@
     , hasql-pool ^>=0.8
     , hs-opentelemetry-api ==0.0.3.6
     , hs-opentelemetry-sdk >=0.0.3 && <0.0.4
-    , marlowe-chain-sync:{marlowe-chain-sync, chain-indexer, libchainsync} ==0.0.2
-    , marlowe-protocols ==0.1.1.0
-    , marlowe-runtime:{marlowe-runtime, contract, indexer, proxy-api, runtime, sync, tx} ==0.0.2
+    , marlowe-chain-sync:{marlowe-chain-sync, chain-indexer, libchainsync} ==0.0.3
+    , marlowe-protocols ==0.1.1.0
+    , marlowe-runtime:{marlowe-runtime, contract, indexer, proxy-api, runtime, sync, tx} ==0.0.3
     , mtl >=2.2 && <3
     , network >=3.1 && <4
     , nonempty-containers ^>=0.3.4
@@ -763,12 +726,8 @@
     , hspec
     , http-media ^>=0.8
     , marlowe-cardano ==0.1.1.0
-<<<<<<< HEAD
-    , marlowe-chain-sync:{marlowe-chain-sync, gen, plutus-compat} ==0.0.2
+    , marlowe-chain-sync:{marlowe-chain-sync, gen, plutus-compat} ==0.0.3
     , marlowe-object:gen
-=======
-    , marlowe-chain-sync:{marlowe-chain-sync, gen, plutus-compat} ==0.0.3
->>>>>>> cc4a9b41
     , marlowe-protocols ==0.1.1.0
     , marlowe-runtime:{marlowe-runtime, contract-api, discovery-api, gen, history-api, sync-api, tx, tx-api} ==0.0.3
     , marlowe-test ==0.1.2.0
