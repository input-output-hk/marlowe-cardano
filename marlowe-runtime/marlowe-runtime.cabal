cabal-version: 3.0
name:          marlowe-runtime
version:       0.0.2
synopsis:
  Runtime system for running Marlowe financial contracts on the Cardano Computation Layer

description:
  Runtime system for running and monitoring Marlowe financial contracts on
  Cardano. It provides query access to search for and inspect contracts,
  command access for creating and interacting with contracts, and streaming
  access for real-time updates to contracts.

bug-reports:   https://github.com/input-output-hk/marlowe-cardano/issues
license:       Apache-2.0
author:        Jamie Bertram
maintainer:    jamie.bertram@iohk.io
stability:     experimental
category:      Language
data-files:
  .golden/MarloweHeaderSync/golden
  .golden/MarloweQuery/golden
  .golden/MarloweSync/golden

license-files:
  LICENSE
  NOTICE

source-repository head
  type:     git
  location: https://github.com/input-output-hk/marlowe-cardano
  subdir:   marlowe-runtime

flag defer-plugin-errors
  description:
    Defer errors from the plugin, useful for things like Haddock that can't handle it.

  default:     False
  manual:      True

common lang
  default-language:   Haskell2010
  default-extensions:
    BlockArguments
    DeriveAnyClass
    DeriveFoldable
    DeriveFunctor
    DeriveGeneric
    DeriveLift
    DeriveTraversable
    DerivingStrategies
    DerivingVia
    EmptyCase
    ExplicitForAll
    GeneralizedNewtypeDeriving
    LambdaCase
    NamedFieldPuns
    NumericUnderscores
    OverloadedStrings
    RecordWildCards
    ScopedTypeVariables
    StandaloneDeriving
    TupleSections
    TypeApplications

  ghc-options:
    -Wall -Wnoncanonical-monad-instances -Wunused-packages
    -Wincomplete-uni-patterns -Wincomplete-record-updates
    -Wredundant-constraints -Widentities

  if flag(defer-plugin-errors)
    ghc-options: -fplugin-opt PlutusTx.Plugin:defer-errors

library
  import:          lang
  hs-source-dirs:  src
  exposed-modules:
    Language.Marlowe.Runtime.Core.Api
    Language.Marlowe.Runtime.Core.ScriptRegistry

  build-depends:
    , aeson               >=2       && <3
    , base                >=4.9     && <5
    , base16              ^>=0.3.2
    , binary              ^>=0.8.8
    , bytestring          >=0.10.12 && <0.12
    , cardano-api         ==1.35.4
    , containers          ^>=0.6.5
    , marlowe-cardano     ==0.1.1.0
    , marlowe-chain-sync  ==0.0.2
    , marlowe-protocols   ==0.1.1.0
    , ouroboros-network   ==0.1.0.1
    , plutus-ledger-api   ==1.0.0.1
    , plutus-tx           ==1.0.0.0
    , text                >=1.2.4   && <2
    , time                >=1.9     && <2

library gen
  import:          lang
  hs-source-dirs:  gen
  visibility:      public
  exposed-modules:
    Language.Marlowe.Runtime.Core.Gen
    Language.Marlowe.Runtime.Discovery.Gen
    Language.Marlowe.Runtime.History.Gen
    Language.Marlowe.Runtime.Transaction.Gen

  build-depends:
    , base                                                                   >=4.9     && <5
    , bytestring                                                             >=0.10.12 && <0.12
    , cardano-api:{cardano-api, gen}                                         ==1.35.4
    , hedgehog-quickcheck                                                    ^>=0.1
    , http-media                                                             ^>=0.8
    , marlowe-cardano                                                        ==0.1.1.0
    , marlowe-chain-sync:{gen, plutus-compat}                                ==0.0.2
    , marlowe-runtime:{marlowe-runtime, discovery-api, history-api, tx-api}  ==0.0.2
    , marlowe-test                                                           ==0.1.2.0
    , network-uri                                                            >=2.6     && <3
    , QuickCheck                                                             >=2.14    && <3
    , quickcheck-instances                                                   ^>=0.3.29

library history-api
  import:          lang
  hs-source-dirs:  history-api
  visibility:      public
  exposed-modules:
    Language.Marlowe.Protocol.Sync.Client
    Language.Marlowe.Protocol.Sync.Server
    Language.Marlowe.Protocol.Sync.Types
    Language.Marlowe.Runtime.History.Api

  build-depends:
    , aeson                 >=2       && <3
    , base                  >=4.9     && <5
    , binary                ^>=0.8.8
    , cardano-api           ==1.35.4
    , containers            ^>=0.6.5
    , errors                >=2.3     && <3
    , hs-opentelemetry-api  ==0.0.3.6
    , marlowe-cardano       ==0.1.1.0
    , marlowe-chain-sync    ==0.0.2
    , marlowe-protocols     ==0.1.1.0
    , marlowe-runtime       ==0.0.2
    , ouroboros-consensus   ==0.1.0.1
    , ouroboros-network     ==0.1.0.1
    , plutus-ledger-api     ==1.0.0.1
    , transformers          ^>=0.5.6
    , typed-protocols       ==0.1.0.0

library indexer
  import:          lang
  hs-source-dirs:  indexer
  visibility:      public
  exposed-modules:
    Language.Marlowe.Runtime.Indexer
    Language.Marlowe.Runtime.Indexer.ChainSeekClient
    Language.Marlowe.Runtime.Indexer.Database
    Language.Marlowe.Runtime.Indexer.Database.PostgreSQL
    Language.Marlowe.Runtime.Indexer.Database.PostgreSQL.CommitBlocks
    Language.Marlowe.Runtime.Indexer.Database.PostgreSQL.CommitRollback
    Language.Marlowe.Runtime.Indexer.Database.PostgreSQL.GetIntersectionPoints
    Language.Marlowe.Runtime.Indexer.Database.PostgreSQL.GetMarloweUTxO
    Language.Marlowe.Runtime.Indexer.Store
    Language.Marlowe.Runtime.Indexer.Types

  build-depends:
    , aeson                                           >=2       && <3
    , async-components                                ==0.1.1.0
    , base                                            >=4.9     && <5
    , binary                                          ^>=0.8.8
    , bytestring                                      >=0.10.12 && <0.12
    , cardano-api                                     ==1.35.4
    , co-log                                          >=0.5.0.0 && <0.6.0.0
    , containers                                      ^>=0.6.5
    , eventuo11y                                      >=0.9     && <0.11
    , eventuo11y-extras                               ==0.1.1.0
    , eventuo11y-otel                                 ^>=0.1
    , hasql                                           >=1.6     && <2
    , hasql-pool                                      ^>=0.8
    , hasql-th                                        ^>=0.4
    , hasql-transaction                               ^>=1
    , hs-opentelemetry-api                            ==0.0.3.6
    , marlowe-cardano                                 ==0.1.1.0
    , marlowe-chain-sync                              ==0.0.2
    , marlowe-protocols                               ==0.1.1.0
    , marlowe-runtime:{marlowe-runtime, history-api}  ==0.0.2
    , mtl                                             >=2.2     && <3
    , nonempty-containers                             ^>=0.3.4
    , plutus-ledger-api                               ==1.0.0.1
    , stm                                             ^>=2.5
    , text                                            >=1.2.4   && <2
    , time                                            >=1.9     && <2
    , transformers                                    ^>=0.5.6
    , unliftio                                        ^>=0.2.1
    , vector                                          ^>=0.12.3
    , witherable                                      ^>=0.4

library sync-api
  import:          lang
  hs-source-dirs:  sync-api
  visibility:      public
  exposed-modules:
    Language.Marlowe.Protocol.Query.Client
    Language.Marlowe.Protocol.Query.Server
    Language.Marlowe.Protocol.Query.Types

  build-depends:
    , aeson                                             >=2       && <3
    , base                                              >=4.9     && <5
    , binary                                            ^>=0.8.8
    , cardano-api                                       ==1.35.4
    , containers                                        ^>=0.6.5
    , marlowe-chain-sync                                ==0.0.2
    , marlowe-protocols                                 ==0.1.1.0
    , marlowe-runtime:{marlowe-runtime, discovery-api}  ==0.0.2
    , ouroboros-consensus                               ==0.1.0.1
    , time                                              >=1.9     && <2
    , unliftio                                          ^>=0.2.1

library contract-api
  import:          lang
  hs-source-dirs:  contract-api
  visibility:      public
  exposed-modules:
    Language.Marlowe.Protocol.Load.Client
    Language.Marlowe.Protocol.Load.Server
    Language.Marlowe.Protocol.Load.Types
    Language.Marlowe.Runtime.Contract.Api

  build-depends:
    , aeson                 >=2       && <3
    , base                  >=4.9     && <5
    , binary                ^>=0.8.8
    , cardano-api           ==1.35.4
    , containers            ^>=0.6.5
    , hs-opentelemetry-api  ==0.0.3.6
    , marlowe-cardano       ==0.1.1.0
    , marlowe-chain-sync    ==0.0.2
    , marlowe-protocols     ==0.1.1.0
    , marlowe-runtime       ==0.0.2
    , plutus-ledger-api     ==1.0.0.1
    , text                  >=1.2.4   && <2
    , typed-protocols       ==0.1.0.0

library contract
  import:          lang
  hs-source-dirs:  contract
  visibility:      public
  exposed-modules:
    Language.Marlowe.Runtime.Contract
    Language.Marlowe.Runtime.Contract.LoadServer
    Language.Marlowe.Runtime.Contract.QueryServer
    Language.Marlowe.Runtime.Contract.Store
    Language.Marlowe.Runtime.Contract.Store.File
    Language.Marlowe.Runtime.Contract.Store.Memory

  build-depends:
    , aeson                                            >=2       && <3
    , async-components                                 ==0.1.1.0
    , base                                             >=4.9     && <5
    , binary                                           ^>=0.8.8
    , bytestring                                       >=0.10.12 && <0.12
    , cardano-api                                      ==1.35.4
    , containers                                       ^>=0.6.5
    , eventuo11y                                       >=0.9     && <0.11
    , eventuo11y-extras                                ==0.1.1.0
    , eventuo11y-otel                                  ^>=0.1
    , exceptions                                       ^>=0.10
    , filepath                                         ^>=1.4
    , hs-opentelemetry-api                             ==0.0.3.6
    , lock-file                                        ^>=0.7
    , marlowe-cardano                                  ==0.1.1.0
    , marlowe-chain-sync                               ==0.0.2
    , marlowe-protocols                                ==0.1.1.0
    , marlowe-runtime:{marlowe-runtime, contract-api}  ==0.0.2
    , plutus-ledger-api                                ==1.0.0.1
    , resourcet                                        >=1.3     && <2
    , text                                             >=1.2.4   && <2
    , transformers                                     ^>=0.5.6
    , typed-protocols                                  ==0.1.0.0
    , unliftio                                         ^>=0.2.1
    , unordered-containers                             ^>=0.2.19
    , uuid                                             >=1.3     && <2
    , zlib                                             ^>=0.6.3

library sync
  import:          lang
  hs-source-dirs:  sync
  visibility:      public
  exposed-modules:
    Language.Marlowe.Runtime.Sync
    Language.Marlowe.Runtime.Sync.Database
    Language.Marlowe.Runtime.Sync.Database.PostgreSQL
    Language.Marlowe.Runtime.Sync.Database.PostgreSQL.GetContractState
    Language.Marlowe.Runtime.Sync.Database.PostgreSQL.GetCreateStep
    Language.Marlowe.Runtime.Sync.Database.PostgreSQL.GetHeaders
    Language.Marlowe.Runtime.Sync.Database.PostgreSQL.GetIntersection
    Language.Marlowe.Runtime.Sync.Database.PostgreSQL.GetIntersectionForContract
    Language.Marlowe.Runtime.Sync.Database.PostgreSQL.GetNextHeaders
    Language.Marlowe.Runtime.Sync.Database.PostgreSQL.GetNextSteps
    Language.Marlowe.Runtime.Sync.Database.PostgreSQL.GetTip
    Language.Marlowe.Runtime.Sync.Database.PostgreSQL.GetTipForContract
    Language.Marlowe.Runtime.Sync.Database.PostgreSQL.GetTransaction
    Language.Marlowe.Runtime.Sync.Database.PostgreSQL.GetTransactions
    Language.Marlowe.Runtime.Sync.Database.PostgreSQL.GetWithdrawal
    Language.Marlowe.Runtime.Sync.Database.PostgreSQL.GetWithdrawals
    Language.Marlowe.Runtime.Sync.MarloweHeaderSyncServer
    Language.Marlowe.Runtime.Sync.MarloweSyncServer
    Language.Marlowe.Runtime.Sync.QueryServer

  build-depends:
    , aeson                                                                    >=2       && <3
    , async-components                                                         ==0.1.1.0
    , base                                                                     >=4.9     && <5
    , binary                                                                   ^>=0.8.8
    , bytestring                                                               >=0.10.12 && <0.12
    , containers                                                               ^>=0.6.5
    , eventuo11y                                                               >=0.9     && <0.11
    , eventuo11y-extras                                                        ==0.1.1.0
    , eventuo11y-otel                                                          ^>=0.1
    , foldl                                                                    >=1.4     && <2
    , hasql                                                                    >=1.6     && <2
    , hasql-th                                                                 ^>=0.4
    , hasql-transaction                                                        ^>=1
    , hs-opentelemetry-api                                                     ==0.0.3.6
    , marlowe-cardano                                                          ==0.1.1.0
    , marlowe-chain-sync                                                       ==0.0.2
    , marlowe-protocols                                                        ==0.1.1.0
    , marlowe-runtime:{marlowe-runtime, discovery-api, history-api, sync-api}  ==0.0.2
    , plutus-ledger-api                                                        ==1.0.0.1
    , text                                                                     >=1.2.4   && <2
    , time                                                                     >=1.9     && <2
    , transformers                                                             ^>=0.5.6
    , unliftio                                                                 ^>=0.2.1
    , vector                                                                   ^>=0.12.3
    , witherable                                                               ^>=0.4

library discovery-api
  import:          lang
  hs-source-dirs:  discovery-api
  visibility:      public
  exposed-modules:
    Language.Marlowe.Protocol.HeaderSync.Client
    Language.Marlowe.Protocol.HeaderSync.Server
    Language.Marlowe.Protocol.HeaderSync.Types
    Language.Marlowe.Runtime.Discovery.Api

  build-depends:
    , aeson                 >=2       && <3
    , base                  >=4.9     && <5
    , binary                ^>=0.8.8
    , hs-opentelemetry-api  ==0.0.3.6
    , marlowe-chain-sync    ==0.0.2
    , marlowe-protocols     ==0.1.1.0
    , marlowe-runtime       ==0.0.2
    , typed-protocols       ==0.1.0.0

library tx-api
  import:          lang
  hs-source-dirs:  tx-api
  visibility:      public
  exposed-modules: Language.Marlowe.Runtime.Transaction.Api
  build-depends:
    , aeson                                           >=2       && <3
    , base                                            >=4.9     && <5
    , binary                                          ^>=0.8.8
    , bytestring                                      >=0.10.12 && <0.12
    , cardano-api                                     ==1.35.4
    , containers                                      ^>=0.6.5
    , http-media                                      ^>=0.8
    , marlowe-cardano
    , marlowe-chain-sync                              ==0.0.2
    , marlowe-protocols                               ==0.1.1.0
    , marlowe-runtime:{marlowe-runtime, history-api}  ==0.0.2
    , network-uri                                     >=2.6     && <3
    , text                                            >=1.2.4   && <2
    , time                                            >=1.9     && <2

library tx
  import:          lang
  hs-source-dirs:  tx
  visibility:      public
  exposed-modules:
    Language.Marlowe.Runtime.Transaction
    Language.Marlowe.Runtime.Transaction.BuildConstraints
    Language.Marlowe.Runtime.Transaction.Chain
    Language.Marlowe.Runtime.Transaction.Constraints
    Language.Marlowe.Runtime.Transaction.Query
    Language.Marlowe.Runtime.Transaction.Safety
    Language.Marlowe.Runtime.Transaction.Server
    Language.Marlowe.Runtime.Transaction.Submit

  build-depends:
    , aeson                                                                                 >=2       && <3
    , async
    , async-components                                                                      ==0.1.1.0
    , base                                                                                  >=4.9     && <5
    , cardano-api                                                                           ==1.35.4
    , cardano-ledger-core                                                                   ==0.1.0.0
    , co-log                                                                                >=0.5.0.0 && <0.6.0.0
    , containers                                                                            ^>=0.6.5
    , errors                                                                                >=2.3     && <3
    , eventuo11y                                                                            >=0.9     && <0.11
    , eventuo11y-extras                                                                     ==0.1.1.0
    , eventuo11y-otel                                                                       ^>=0.1
    , hs-opentelemetry-api                                                                  ==0.0.3.6
    , marlowe-cardano                                                                       ==0.1.1.0
    , marlowe-chain-sync:{marlowe-chain-sync, plutus-compat}                                ==0.0.2
    , marlowe-protocols                                                                     ==0.1.1.0
    , marlowe-runtime:{marlowe-runtime, contract-api, history-api, plutus-scripts, tx-api}  ==0.0.2
    , ouroboros-consensus                                                                   ==0.1.0.1
    , ouroboros-network                                                                     ==0.1.0.1
    , plutus-ledger-api                                                                     ==1.0.0.1
    , plutus-tx                                                                             ==1.0.0.0
    , semialign                                                                             >=1.2     && <2
    , stm                                                                                   ^>=2.5
    , time                                                                                  >=1.9     && <2
    , transformers                                                                          ^>=0.5.6
    , unliftio                                                                              ^>=0.2.1
    , witherable                                                                            ^>=0.4

library proxy-api
  import:          lang
  hs-source-dirs:  proxy-api
  visibility:      public
  exposed-modules:
    Language.Marlowe.Protocol.Client
    Language.Marlowe.Protocol.Server
    Language.Marlowe.Protocol.Types

  build-depends:
    , base                                                                          >=4.9     && <5
    , binary                                                                        ^>=0.8.8
    , marlowe-protocols                                                             ==0.1.1.0
    , marlowe-runtime:{contract-api, discovery-api, history-api, sync-api, tx-api}  ==0.0.2
    , typed-protocols                                                               ==0.1.0.0

library proxy
  import:          lang
  hs-source-dirs:  proxy
  visibility:      public
  exposed-modules: Language.Marlowe.Runtime.Proxy
  build-depends:
    , async-components                                                                         ==0.1.1.0
    , base                                                                                     >=4.9     && <5
    , eventuo11y                                                                               >=0.9     && <0.11
    , eventuo11y-extras                                                                        ==0.1.1.0
    , marlowe-protocols                                                                        ==0.1.1.0
    , marlowe-runtime:{contract-api, discovery-api, history-api, proxy-api, sync-api, tx-api}  ==0.0.2
    , resourcet                                                                                >=1.3     && <2
    , transformers                                                                             ^>=0.5.6
    , typed-protocols                                                                          ==0.1.0.0
    , unliftio                                                                                 ^>=0.2.1

library runtime
  import:          lang
  hs-source-dirs:  runtime
  visibility:      public
  exposed-modules: Language.Marlowe.Runtime
  build-depends:
    , async-components                                                                  ==0.1.1.0
    , base                                                                              >=4.9     && <5
    , cardano-api                                                                       ==1.35.4
    , co-log                                                                            >=0.5.0.0 && <0.6.0.0
    , containers                                                                        ^>=0.6.5
    , eventuo11y-extras                                                                 ==0.1.1.0
    , marlowe-chain-sync:{marlowe-chain-sync, chain-indexer, libchainsync}              ==0.0.2
    , marlowe-protocols                                                                 ==0.1.1.0
    , marlowe-runtime:{marlowe-runtime, contract, indexer, proxy, proxy-api, sync, tx}  ==0.0.2
    , nonempty-containers                                                               ^>=0.3.4
    , time                                                                              >=1.9     && <2
    , typed-protocols                                                                   ==0.1.0.0
    , unliftio                                                                          ^>=0.2.1

library plutus-scripts
  import:          lang
  hs-source-dirs:  plutus-scripts
  visibility:      public

  -- Needed to suppress the erroneous warning about plutus-tx-plugin not being
  -- needed.
  ghc-options:     -Wno-unused-packages
  exposed-modules:
    Language.Marlowe.Runtime.Plutus.V2.Scripts.MarloweV1.RoleTokensPolicy
    Language.Marlowe.Runtime.Plutus.V2.Scripts.MarloweV1.RoleTokensPolicy.Types

  build-depends:
    , base               >=4.9     && <5
    , newtype-generics   ^>=0.6.2
    , plutus-ledger-api  ==1.0.0.1
    , plutus-tx          ==1.0.0.0
    , plutus-tx-plugin   ==1.0.0.0

library config
  import:          lang
  hs-source-dirs:  config
  visibility:      public
  exposed-modules: Language.Marlowe.Runtime.CLI.Option
  build-depends:
    , base                  >=4.9   && <5
    , marlowe-chain-sync    ==0.0.2
    , marlowe-runtime       ==0.0.2
    , network               >=3.1   && <4
    , optparse-applicative  ^>=0.17
    , split                 ^>=0.2.3
    , text                  >=1.2.4 && <2

executable marlowe-indexer
  import:          lang
  hs-source-dirs:  marlowe-indexer
  main-is:         Main.hs
  other-modules:
    Logging
    Paths_marlowe_runtime

  autogen-modules: Paths_marlowe_runtime
  build-depends:
    , async-components                            ==0.1.1.0
    , base                                        >=4.9     && <5
    , bytestring                                  >=0.10.12 && <0.12
    , eventuo11y                                  >=0.9     && <0.11
    , eventuo11y-extras                           ==0.1.1.0
    , eventuo11y-otel                             ^>=0.1
    , hasql                                       >=1.6     && <2
    , hasql-pool                                  ^>=0.8
    , hs-opentelemetry-api                        ==0.0.3.6
    , hs-opentelemetry-sdk                        ==0.0.3.4
    , marlowe-chain-sync                          ==0.0.2
    , marlowe-protocols                           ==0.1.1.0
    , marlowe-runtime:{marlowe-runtime, indexer}  ==0.0.2
    , mtl                                         >=2.2     && <3
    , network                                     >=3.1     && <4
    , nonempty-containers                         ^>=0.3.4
    , optparse-applicative                        ^>=0.17
    , postgresql-libpq                            ^>=0.9
    , text                                        >=1.2.4   && <2
    , unliftio                                    ^>=0.2.1

  ghc-options:     -threaded

executable marlowe-sync
  import:          lang
  hs-source-dirs:  marlowe-sync
  main-is:         Main.hs
  other-modules:
    Logging
    Paths_marlowe_runtime

  autogen-modules: Paths_marlowe_runtime
  build-depends:
<<<<<<< HEAD
    , async-components                                              ==0.1.1.0
    , base                                                          >=4.9     && <5
    , bytestring                                                    >=0.10.12 && <0.12
    , eventuo11y                                                    >=0.9     && <0.11
    , eventuo11y-extras                                             ==0.1.1.0
    , eventuo11y-otel                                               ^>=0.1
    , hasql                                                         >=1.6     && <2
    , hasql-pool                                                    ^>=0.8
    , hs-opentelemetry-api                                          ==0.0.3.6
    , hs-opentelemetry-sdk                                          ==0.0.3.4
    , marlowe-protocols                                             ==0.1.1.0
    , marlowe-runtime:{discovery-api, history-api, sync, sync-api}  ==0.0.2
    , mtl                                                           >=2.2     && <3
    , network                                                       >=3.1     && <4
    , optparse-applicative                                          ^>=0.17
    , postgresql-libpq                                              ^>=0.9
    , text                                                          >=1.2.4   && <2
    , unliftio                                                      ^>=0.2.1
=======
    , async-components ==0.1.1.0
    , base >=4.9 && <5
    , bytestring >=0.10.12 && <0.12
    , eventuo11y >=0.9 && <0.11
    , eventuo11y-extras ==0.1.1.0
    , eventuo11y-otel ^>=0.1
    , hasql >=1.6 && <2
    , hasql-pool ^>=0.8
    , hs-opentelemetry-api ==0.0.3.6
    , hs-opentelemetry-sdk ==0.0.3.4
    , marlowe-chain-sync ==0.0.2
    , marlowe-protocols ==0.1.1.0
    , marlowe-runtime:{discovery-api, history-api, sync, sync-api} ==0.0.2
    , mtl >=2.2 && <3
    , network >=3.1 && <4
    , optparse-applicative ^>=0.17
    , postgresql-libpq ^>=0.9
    , text >=1.2.4 && <2
    , unliftio ^>=0.2.1
>>>>>>> 8e155081

  ghc-options:     -threaded

executable marlowe-tx
  import:          lang
  hs-source-dirs:  marlowe-tx
  main-is:         Main.hs
  other-modules:
    Logging
    Paths_marlowe_runtime

  autogen-modules: Paths_marlowe_runtime
  build-depends:
    , async-components                                             ==0.1.1.0
    , base                                                         >=4.9     && <5
    , eventuo11y                                                   >=0.9     && <0.11
    , eventuo11y-extras                                            ==0.1.1.0
    , eventuo11y-otel                                              ^>=0.1
    , hs-opentelemetry-api                                         ==0.0.3.6
    , hs-opentelemetry-sdk                                         ==0.0.3.4
    , marlowe-chain-sync                                           ==0.0.2
    , marlowe-protocols                                            ==0.1.1.0
    , marlowe-runtime:{marlowe-runtime, contract-api, tx, tx-api}  ==0.0.2
    , network                                                      >=3.1     && <4
    , optparse-applicative                                         ^>=0.17
    , text                                                         >=1.2.4   && <2
    , time

  ghc-options:     -threaded

executable marlowe-contract
  import:          lang
  hs-source-dirs:  marlowe-contract
  main-is:         Main.hs
  other-modules:
    Logging
    Paths_marlowe_runtime

  autogen-modules: Paths_marlowe_runtime
  build-depends:
    , async-components                          ==0.1.1.0
    , base                                      >=4.9     && <5
    , eventuo11y                                >=0.9     && <0.11
    , eventuo11y-extras                         ==0.1.1.0
    , eventuo11y-otel                           ^>=0.1
    , hs-opentelemetry-api                      ==0.0.3.6
    , hs-opentelemetry-sdk                      ==0.0.3.4
    , marlowe-protocols                         ==0.1.1.0
    , marlowe-runtime:{contract, contract-api}  ==0.0.2
    , network                                   >=3.1     && <4
    , optparse-applicative                      ^>=0.17
    , text                                      >=1.2.4   && <2
    , typed-protocols                           ==0.1.0.0

  ghc-options:     -threaded

executable marlowe-proxy
  import:          lang
  hs-source-dirs:  marlowe-proxy
  main-is:         Main.hs
  other-modules:
    Logging
    Paths_marlowe_runtime

  autogen-modules: Paths_marlowe_runtime
  build-depends:
    , async-components                                                                                        ==0.1.1.0
    , base                                                                                                    >=4.9     && <5
    , eventuo11y                                                                                              >=0.9     && <0.11
    , eventuo11y-extras                                                                                       ==0.1.1.0
    , eventuo11y-otel                                                                                         ^>=0.1
    , hs-opentelemetry-api                                                                                    ==0.0.3.6
    , hs-opentelemetry-sdk                                                                                    ==0.0.3.4
    , marlowe-protocols                                                                                       ==0.1.1.0
    , marlowe-runtime:{config, contract-api, discovery-api, history-api, proxy, proxy-api, sync-api, tx-api}  ==0.0.2
    , network                                                                                                 >=3.1     && <4
    , optparse-applicative                                                                                    ^>=0.17
    , text                                                                                                    >=1.2.4   && <2

  ghc-options:     -threaded

executable marlowe-runtime
  import:          lang
  hs-source-dirs:  marlowe-runtime
  main-is:         Main.hs
  other-modules:
    Logging
    Paths_marlowe_runtime

  autogen-modules: Paths_marlowe_runtime
  build-depends:
    , aeson                                                                               >=2       && <3
    , async-components                                                                    ==0.1.1.0
    , base                                                                                >=4.9     && <5
    , bytestring                                                                          >=0.10.12 && <0.12
    , cardano-api                                                                         ==1.35.4
    , cardano-crypto-wrapper                                                              ==1.3.0
    , cardano-ledger-byron                                                                ==0.1.0.0
    , eventuo11y                                                                          >=0.9     && <0.11
    , eventuo11y-extras                                                                   ==0.1.1.0
    , eventuo11y-otel                                                                     ^>=0.1
    , hasql                                                                               >=1.6     && <2
    , hasql-pool                                                                          ^>=0.8
    , hs-opentelemetry-api                                                                ==0.0.3.6
    , hs-opentelemetry-sdk                                                                >=0.0.3   && <0.0.4
    , marlowe-chain-sync:{marlowe-chain-sync, chain-indexer, libchainsync}                ==0.0.2
    , marlowe-protocols                                                                   ==0.1.1.0
    , marlowe-runtime:{marlowe-runtime, contract, indexer, proxy-api, runtime, sync, tx}  ==0.0.2
    , mtl                                                                                 >=2.2     && <3
    , network                                                                             >=3.1     && <4
    , nonempty-containers                                                                 ^>=0.3.4
    , optparse-applicative                                                                ^>=0.17
    , ouroboros-network                                                                   ==0.1.0.1
    , postgresql-libpq                                                                    ^>=0.9
    , text                                                                                >=1.2.4   && <2
    , transformers                                                                        ^>=0.5.6
    , typed-protocols                                                                     ==0.1.0.0
    , unliftio                                                                            ^>=0.2.1

  ghc-options:     -threaded

test-suite marlowe-runtime-test
  import:             lang
  hs-source-dirs:     test
  type:               exitcode-stdio-1.0
  main-is:            Spec.hs
  other-modules:
    Language.Marlowe.Protocol.HeaderSyncSpec
    Language.Marlowe.Protocol.LoadSpec
    Language.Marlowe.Protocol.QuerySpec
    Language.Marlowe.Protocol.SyncSpec
    Language.Marlowe.Runtime.Core.MetadataSpec
    Language.Marlowe.Runtime.Core.ScriptRegistrySpec
    Language.Marlowe.Runtime.Transaction.ApiSpec
    Language.Marlowe.Runtime.Transaction.BuildConstraintsSpec
    Language.Marlowe.Runtime.Transaction.CommandSpec
    Language.Marlowe.Runtime.Transaction.ConstraintsSpec
    Language.Marlowe.Runtime.Transaction.SafetySpec
    Paths_marlowe_runtime

  build-depends:
    , aeson                                                                                                   >=2       && <3
    , base                                                                                                    >=4.9     && <5
    , bytestring                                                                                              >=0.10.12 && <0.12
    , cardano-api:{cardano-api, gen}                                                                          ==1.35.4
    , cardano-slotting
    , containers                                                                                              ^>=0.6.5
    , errors                                                                                                  >=2.3     && <3
    , hedgehog-quickcheck                                                                                     ^>=0.1
    , hspec
    , http-media                                                                                              ^>=0.8
    , marlowe-cardano                                                                                         ==0.1.1.0
    , marlowe-chain-sync:{marlowe-chain-sync, gen, plutus-compat}                                             ==0.0.2
    , marlowe-protocols                                                                                       ==0.1.1.0
    , marlowe-runtime:{marlowe-runtime, contract-api, discovery-api, gen, history-api, sync-api, tx, tx-api}  ==0.0.2
    , marlowe-test                                                                                            ==0.1.2.0
    , network-uri                                                                                             >=2.6     && <3
    , ouroboros-consensus                                                                                     ==0.1.0.1
    , plutus-ledger-api                                                                                       ==1.0.0.1
    , plutus-tx                                                                                               ==1.0.0.0
    , QuickCheck                                                                                              >=2.14    && <3
    , quickcheck-instances                                                                                    ^>=0.3.29
    , text                                                                                                    >=1.2.4   && <2
    , time                                                                                                    >=1.9     && <2
    , transformers                                                                                            ^>=0.5.6
    , typed-protocols                                                                                         ==0.1.0.0
    , vector                                                                                                  ^>=0.12.3

  build-tool-depends: hspec-discover:hspec-discover
  ghc-options:        -threaded

test-suite indexer-test
  import:             lang
  hs-source-dirs:     indexer-test
  type:               exitcode-stdio-1.0
  main-is:            Spec.hs
  other-modules:
    Language.Marlowe.Runtime.Indexer.MarloweUTxOSpec
    Paths_marlowe_runtime

  build-depends:
    , base                                                          >=4.9     && <5
    , cardano-api                                                   ==1.35.4
    , containers                                                    ^>=0.6.5
    , hspec
    , marlowe-cardano                                               ==0.1.1.0
    , marlowe-chain-sync:{marlowe-chain-sync, plutus-compat}        ==0.0.2
    , marlowe-runtime:{marlowe-runtime, gen, history-api, indexer}  ==0.0.2
    , marlowe-test                                                  ==0.1.2.0
    , ouroboros-consensus                                           ==0.1.0.1
    , plutus-tx                                                     ==1.0.0.0
    , QuickCheck                                                    >=2.14    && <3
    , time                                                          >=1.9     && <2
    , transformers                                                  ^>=0.5.6

  build-tool-depends: hspec-discover:hspec-discover
  ghc-options:        -threaded<|MERGE_RESOLUTION|>--- conflicted
+++ resolved
@@ -78,21 +78,21 @@
     Language.Marlowe.Runtime.Core.ScriptRegistry
 
   build-depends:
-    , aeson               >=2       && <3
-    , base                >=4.9     && <5
-    , base16              ^>=0.3.2
-    , binary              ^>=0.8.8
-    , bytestring          >=0.10.12 && <0.12
-    , cardano-api         ==1.35.4
-    , containers          ^>=0.6.5
-    , marlowe-cardano     ==0.1.1.0
-    , marlowe-chain-sync  ==0.0.2
-    , marlowe-protocols   ==0.1.1.0
-    , ouroboros-network   ==0.1.0.1
-    , plutus-ledger-api   ==1.0.0.1
-    , plutus-tx           ==1.0.0.0
-    , text                >=1.2.4   && <2
-    , time                >=1.9     && <2
+    , aeson >=2 && <3
+    , base >=4.9 && <5
+    , base16 ^>=0.3.2
+    , binary ^>=0.8.8
+    , bytestring >=0.10.12 && <0.12
+    , cardano-api ==1.35.4
+    , containers ^>=0.6.5
+    , marlowe-cardano ==0.1.1.0
+    , marlowe-chain-sync ==0.0.2
+    , marlowe-protocols ==0.1.1.0
+    , ouroboros-network ==0.1.0.1
+    , plutus-ledger-api ==1.0.0.1
+    , plutus-tx ==1.0.0.0
+    , text >=1.2.4 && <2
+    , time >=1.9 && <2
 
 library gen
   import:          lang
@@ -105,18 +105,18 @@
     Language.Marlowe.Runtime.Transaction.Gen
 
   build-depends:
-    , base                                                                   >=4.9     && <5
-    , bytestring                                                             >=0.10.12 && <0.12
-    , cardano-api:{cardano-api, gen}                                         ==1.35.4
-    , hedgehog-quickcheck                                                    ^>=0.1
-    , http-media                                                             ^>=0.8
-    , marlowe-cardano                                                        ==0.1.1.0
-    , marlowe-chain-sync:{gen, plutus-compat}                                ==0.0.2
-    , marlowe-runtime:{marlowe-runtime, discovery-api, history-api, tx-api}  ==0.0.2
-    , marlowe-test                                                           ==0.1.2.0
-    , network-uri                                                            >=2.6     && <3
-    , QuickCheck                                                             >=2.14    && <3
-    , quickcheck-instances                                                   ^>=0.3.29
+    , base >=4.9 && <5
+    , bytestring >=0.10.12 && <0.12
+    , cardano-api:{cardano-api, gen} ==1.35.4
+    , hedgehog-quickcheck ^>=0.1
+    , http-media ^>=0.8
+    , marlowe-cardano ==0.1.1.0
+    , marlowe-chain-sync:{gen, plutus-compat} ==0.0.2
+    , marlowe-runtime:{marlowe-runtime, discovery-api, history-api, tx-api} ==0.0.2
+    , marlowe-test ==0.1.2.0
+    , network-uri >=2.6 && <3
+    , QuickCheck >=2.14 && <3
+    , quickcheck-instances ^>=0.3.29
 
 library history-api
   import:          lang
@@ -129,22 +129,22 @@
     Language.Marlowe.Runtime.History.Api
 
   build-depends:
-    , aeson                 >=2       && <3
-    , base                  >=4.9     && <5
-    , binary                ^>=0.8.8
-    , cardano-api           ==1.35.4
-    , containers            ^>=0.6.5
-    , errors                >=2.3     && <3
-    , hs-opentelemetry-api  ==0.0.3.6
-    , marlowe-cardano       ==0.1.1.0
-    , marlowe-chain-sync    ==0.0.2
-    , marlowe-protocols     ==0.1.1.0
-    , marlowe-runtime       ==0.0.2
-    , ouroboros-consensus   ==0.1.0.1
-    , ouroboros-network     ==0.1.0.1
-    , plutus-ledger-api     ==1.0.0.1
-    , transformers          ^>=0.5.6
-    , typed-protocols       ==0.1.0.0
+    , aeson >=2 && <3
+    , base >=4.9 && <5
+    , binary ^>=0.8.8
+    , cardano-api ==1.35.4
+    , containers ^>=0.6.5
+    , errors >=2.3 && <3
+    , hs-opentelemetry-api ==0.0.3.6
+    , marlowe-cardano ==0.1.1.0
+    , marlowe-chain-sync ==0.0.2
+    , marlowe-protocols ==0.1.1.0
+    , marlowe-runtime ==0.0.2
+    , ouroboros-consensus ==0.1.0.1
+    , ouroboros-network ==0.1.0.1
+    , plutus-ledger-api ==1.0.0.1
+    , transformers ^>=0.5.6
+    , typed-protocols ==0.1.0.0
 
 library indexer
   import:          lang
@@ -163,36 +163,36 @@
     Language.Marlowe.Runtime.Indexer.Types
 
   build-depends:
-    , aeson                                           >=2       && <3
-    , async-components                                ==0.1.1.0
-    , base                                            >=4.9     && <5
-    , binary                                          ^>=0.8.8
-    , bytestring                                      >=0.10.12 && <0.12
-    , cardano-api                                     ==1.35.4
-    , co-log                                          >=0.5.0.0 && <0.6.0.0
-    , containers                                      ^>=0.6.5
-    , eventuo11y                                      >=0.9     && <0.11
-    , eventuo11y-extras                               ==0.1.1.0
-    , eventuo11y-otel                                 ^>=0.1
-    , hasql                                           >=1.6     && <2
-    , hasql-pool                                      ^>=0.8
-    , hasql-th                                        ^>=0.4
-    , hasql-transaction                               ^>=1
-    , hs-opentelemetry-api                            ==0.0.3.6
-    , marlowe-cardano                                 ==0.1.1.0
-    , marlowe-chain-sync                              ==0.0.2
-    , marlowe-protocols                               ==0.1.1.0
-    , marlowe-runtime:{marlowe-runtime, history-api}  ==0.0.2
-    , mtl                                             >=2.2     && <3
-    , nonempty-containers                             ^>=0.3.4
-    , plutus-ledger-api                               ==1.0.0.1
-    , stm                                             ^>=2.5
-    , text                                            >=1.2.4   && <2
-    , time                                            >=1.9     && <2
-    , transformers                                    ^>=0.5.6
-    , unliftio                                        ^>=0.2.1
-    , vector                                          ^>=0.12.3
-    , witherable                                      ^>=0.4
+    , aeson >=2 && <3
+    , async-components ==0.1.1.0
+    , base >=4.9 && <5
+    , binary ^>=0.8.8
+    , bytestring >=0.10.12 && <0.12
+    , cardano-api ==1.35.4
+    , co-log >=0.5.0.0 && <0.6.0.0
+    , containers ^>=0.6.5
+    , eventuo11y >=0.9 && <0.11
+    , eventuo11y-extras ==0.1.1.0
+    , eventuo11y-otel ^>=0.1
+    , hasql >=1.6 && <2
+    , hasql-pool ^>=0.8
+    , hasql-th ^>=0.4
+    , hasql-transaction ^>=1
+    , hs-opentelemetry-api ==0.0.3.6
+    , marlowe-cardano ==0.1.1.0
+    , marlowe-chain-sync ==0.0.2
+    , marlowe-protocols ==0.1.1.0
+    , marlowe-runtime:{marlowe-runtime, history-api} ==0.0.2
+    , mtl >=2.2 && <3
+    , nonempty-containers ^>=0.3.4
+    , plutus-ledger-api ==1.0.0.1
+    , stm ^>=2.5
+    , text >=1.2.4 && <2
+    , time >=1.9 && <2
+    , transformers ^>=0.5.6
+    , unliftio ^>=0.2.1
+    , vector ^>=0.12.3
+    , witherable ^>=0.4
 
 library sync-api
   import:          lang
@@ -204,17 +204,17 @@
     Language.Marlowe.Protocol.Query.Types
 
   build-depends:
-    , aeson                                             >=2       && <3
-    , base                                              >=4.9     && <5
-    , binary                                            ^>=0.8.8
-    , cardano-api                                       ==1.35.4
-    , containers                                        ^>=0.6.5
-    , marlowe-chain-sync                                ==0.0.2
-    , marlowe-protocols                                 ==0.1.1.0
-    , marlowe-runtime:{marlowe-runtime, discovery-api}  ==0.0.2
-    , ouroboros-consensus                               ==0.1.0.1
-    , time                                              >=1.9     && <2
-    , unliftio                                          ^>=0.2.1
+    , aeson >=2 && <3
+    , base >=4.9 && <5
+    , binary ^>=0.8.8
+    , cardano-api ==1.35.4
+    , containers ^>=0.6.5
+    , marlowe-chain-sync ==0.0.2
+    , marlowe-protocols ==0.1.1.0
+    , marlowe-runtime:{marlowe-runtime, discovery-api} ==0.0.2
+    , ouroboros-consensus ==0.1.0.1
+    , time >=1.9 && <2
+    , unliftio ^>=0.2.1
 
 library contract-api
   import:          lang
@@ -227,19 +227,19 @@
     Language.Marlowe.Runtime.Contract.Api
 
   build-depends:
-    , aeson                 >=2       && <3
-    , base                  >=4.9     && <5
-    , binary                ^>=0.8.8
-    , cardano-api           ==1.35.4
-    , containers            ^>=0.6.5
-    , hs-opentelemetry-api  ==0.0.3.6
-    , marlowe-cardano       ==0.1.1.0
-    , marlowe-chain-sync    ==0.0.2
-    , marlowe-protocols     ==0.1.1.0
-    , marlowe-runtime       ==0.0.2
-    , plutus-ledger-api     ==1.0.0.1
-    , text                  >=1.2.4   && <2
-    , typed-protocols       ==0.1.0.0
+    , aeson >=2 && <3
+    , base >=4.9 && <5
+    , binary ^>=0.8.8
+    , cardano-api ==1.35.4
+    , containers ^>=0.6.5
+    , hs-opentelemetry-api ==0.0.3.6
+    , marlowe-cardano ==0.1.1.0
+    , marlowe-chain-sync ==0.0.2
+    , marlowe-protocols ==0.1.1.0
+    , marlowe-runtime ==0.0.2
+    , plutus-ledger-api ==1.0.0.1
+    , text >=1.2.4 && <2
+    , typed-protocols ==0.1.0.0
 
 library contract
   import:          lang
@@ -254,33 +254,33 @@
     Language.Marlowe.Runtime.Contract.Store.Memory
 
   build-depends:
-    , aeson                                            >=2       && <3
-    , async-components                                 ==0.1.1.0
-    , base                                             >=4.9     && <5
-    , binary                                           ^>=0.8.8
-    , bytestring                                       >=0.10.12 && <0.12
-    , cardano-api                                      ==1.35.4
-    , containers                                       ^>=0.6.5
-    , eventuo11y                                       >=0.9     && <0.11
-    , eventuo11y-extras                                ==0.1.1.0
-    , eventuo11y-otel                                  ^>=0.1
-    , exceptions                                       ^>=0.10
-    , filepath                                         ^>=1.4
-    , hs-opentelemetry-api                             ==0.0.3.6
-    , lock-file                                        ^>=0.7
-    , marlowe-cardano                                  ==0.1.1.0
-    , marlowe-chain-sync                               ==0.0.2
-    , marlowe-protocols                                ==0.1.1.0
-    , marlowe-runtime:{marlowe-runtime, contract-api}  ==0.0.2
-    , plutus-ledger-api                                ==1.0.0.1
-    , resourcet                                        >=1.3     && <2
-    , text                                             >=1.2.4   && <2
-    , transformers                                     ^>=0.5.6
-    , typed-protocols                                  ==0.1.0.0
-    , unliftio                                         ^>=0.2.1
-    , unordered-containers                             ^>=0.2.19
-    , uuid                                             >=1.3     && <2
-    , zlib                                             ^>=0.6.3
+    , aeson >=2 && <3
+    , async-components ==0.1.1.0
+    , base >=4.9 && <5
+    , binary ^>=0.8.8
+    , bytestring >=0.10.12 && <0.12
+    , cardano-api ==1.35.4
+    , containers ^>=0.6.5
+    , eventuo11y >=0.9 && <0.11
+    , eventuo11y-extras ==0.1.1.0
+    , eventuo11y-otel ^>=0.1
+    , exceptions ^>=0.10
+    , filepath ^>=1.4
+    , hs-opentelemetry-api ==0.0.3.6
+    , lock-file ^>=0.7
+    , marlowe-cardano ==0.1.1.0
+    , marlowe-chain-sync ==0.0.2
+    , marlowe-protocols ==0.1.1.0
+    , marlowe-runtime:{marlowe-runtime, contract-api} ==0.0.2
+    , plutus-ledger-api ==1.0.0.1
+    , resourcet >=1.3 && <2
+    , text >=1.2.4 && <2
+    , transformers ^>=0.5.6
+    , typed-protocols ==0.1.0.0
+    , unliftio ^>=0.2.1
+    , unordered-containers ^>=0.2.19
+    , uuid >=1.3 && <2
+    , zlib ^>=0.6.3
 
 library sync
   import:          lang
@@ -308,31 +308,31 @@
     Language.Marlowe.Runtime.Sync.QueryServer
 
   build-depends:
-    , aeson                                                                    >=2       && <3
-    , async-components                                                         ==0.1.1.0
-    , base                                                                     >=4.9     && <5
-    , binary                                                                   ^>=0.8.8
-    , bytestring                                                               >=0.10.12 && <0.12
-    , containers                                                               ^>=0.6.5
-    , eventuo11y                                                               >=0.9     && <0.11
-    , eventuo11y-extras                                                        ==0.1.1.0
-    , eventuo11y-otel                                                          ^>=0.1
-    , foldl                                                                    >=1.4     && <2
-    , hasql                                                                    >=1.6     && <2
-    , hasql-th                                                                 ^>=0.4
-    , hasql-transaction                                                        ^>=1
-    , hs-opentelemetry-api                                                     ==0.0.3.6
-    , marlowe-cardano                                                          ==0.1.1.0
-    , marlowe-chain-sync                                                       ==0.0.2
-    , marlowe-protocols                                                        ==0.1.1.0
-    , marlowe-runtime:{marlowe-runtime, discovery-api, history-api, sync-api}  ==0.0.2
-    , plutus-ledger-api                                                        ==1.0.0.1
-    , text                                                                     >=1.2.4   && <2
-    , time                                                                     >=1.9     && <2
-    , transformers                                                             ^>=0.5.6
-    , unliftio                                                                 ^>=0.2.1
-    , vector                                                                   ^>=0.12.3
-    , witherable                                                               ^>=0.4
+    , aeson >=2 && <3
+    , async-components ==0.1.1.0
+    , base >=4.9 && <5
+    , binary ^>=0.8.8
+    , bytestring >=0.10.12 && <0.12
+    , containers ^>=0.6.5
+    , eventuo11y >=0.9 && <0.11
+    , eventuo11y-extras ==0.1.1.0
+    , eventuo11y-otel ^>=0.1
+    , foldl >=1.4 && <2
+    , hasql >=1.6 && <2
+    , hasql-th ^>=0.4
+    , hasql-transaction ^>=1
+    , hs-opentelemetry-api ==0.0.3.6
+    , marlowe-cardano ==0.1.1.0
+    , marlowe-chain-sync ==0.0.2
+    , marlowe-protocols ==0.1.1.0
+    , marlowe-runtime:{marlowe-runtime, discovery-api, history-api, sync-api} ==0.0.2
+    , plutus-ledger-api ==1.0.0.1
+    , text >=1.2.4 && <2
+    , time >=1.9 && <2
+    , transformers ^>=0.5.6
+    , unliftio ^>=0.2.1
+    , vector ^>=0.12.3
+    , witherable ^>=0.4
 
 library discovery-api
   import:          lang
@@ -345,14 +345,14 @@
     Language.Marlowe.Runtime.Discovery.Api
 
   build-depends:
-    , aeson                 >=2       && <3
-    , base                  >=4.9     && <5
-    , binary                ^>=0.8.8
-    , hs-opentelemetry-api  ==0.0.3.6
-    , marlowe-chain-sync    ==0.0.2
-    , marlowe-protocols     ==0.1.1.0
-    , marlowe-runtime       ==0.0.2
-    , typed-protocols       ==0.1.0.0
+    , aeson >=2 && <3
+    , base >=4.9 && <5
+    , binary ^>=0.8.8
+    , hs-opentelemetry-api ==0.0.3.6
+    , marlowe-chain-sync ==0.0.2
+    , marlowe-protocols ==0.1.1.0
+    , marlowe-runtime ==0.0.2
+    , typed-protocols ==0.1.0.0
 
 library tx-api
   import:          lang
@@ -360,20 +360,20 @@
   visibility:      public
   exposed-modules: Language.Marlowe.Runtime.Transaction.Api
   build-depends:
-    , aeson                                           >=2       && <3
-    , base                                            >=4.9     && <5
-    , binary                                          ^>=0.8.8
-    , bytestring                                      >=0.10.12 && <0.12
-    , cardano-api                                     ==1.35.4
-    , containers                                      ^>=0.6.5
-    , http-media                                      ^>=0.8
+    , aeson >=2 && <3
+    , base >=4.9 && <5
+    , binary ^>=0.8.8
+    , bytestring >=0.10.12 && <0.12
+    , cardano-api ==1.35.4
+    , containers ^>=0.6.5
+    , http-media ^>=0.8
     , marlowe-cardano
-    , marlowe-chain-sync                              ==0.0.2
-    , marlowe-protocols                               ==0.1.1.0
-    , marlowe-runtime:{marlowe-runtime, history-api}  ==0.0.2
-    , network-uri                                     >=2.6     && <3
-    , text                                            >=1.2.4   && <2
-    , time                                            >=1.9     && <2
+    , marlowe-chain-sync ==0.0.2
+    , marlowe-protocols ==0.1.1.0
+    , marlowe-runtime:{marlowe-runtime, history-api} ==0.0.2
+    , network-uri >=2.6 && <3
+    , text >=1.2.4 && <2
+    , time >=1.9 && <2
 
 library tx
   import:          lang
@@ -390,33 +390,33 @@
     Language.Marlowe.Runtime.Transaction.Submit
 
   build-depends:
-    , aeson                                                                                 >=2       && <3
+    , aeson >=2 && <3
     , async
-    , async-components                                                                      ==0.1.1.0
-    , base                                                                                  >=4.9     && <5
-    , cardano-api                                                                           ==1.35.4
-    , cardano-ledger-core                                                                   ==0.1.0.0
-    , co-log                                                                                >=0.5.0.0 && <0.6.0.0
-    , containers                                                                            ^>=0.6.5
-    , errors                                                                                >=2.3     && <3
-    , eventuo11y                                                                            >=0.9     && <0.11
-    , eventuo11y-extras                                                                     ==0.1.1.0
-    , eventuo11y-otel                                                                       ^>=0.1
-    , hs-opentelemetry-api                                                                  ==0.0.3.6
-    , marlowe-cardano                                                                       ==0.1.1.0
-    , marlowe-chain-sync:{marlowe-chain-sync, plutus-compat}                                ==0.0.2
-    , marlowe-protocols                                                                     ==0.1.1.0
-    , marlowe-runtime:{marlowe-runtime, contract-api, history-api, plutus-scripts, tx-api}  ==0.0.2
-    , ouroboros-consensus                                                                   ==0.1.0.1
-    , ouroboros-network                                                                     ==0.1.0.1
-    , plutus-ledger-api                                                                     ==1.0.0.1
-    , plutus-tx                                                                             ==1.0.0.0
-    , semialign                                                                             >=1.2     && <2
-    , stm                                                                                   ^>=2.5
-    , time                                                                                  >=1.9     && <2
-    , transformers                                                                          ^>=0.5.6
-    , unliftio                                                                              ^>=0.2.1
-    , witherable                                                                            ^>=0.4
+    , async-components ==0.1.1.0
+    , base >=4.9 && <5
+    , cardano-api ==1.35.4
+    , cardano-ledger-core ==0.1.0.0
+    , co-log >=0.5.0.0 && <0.6.0.0
+    , containers ^>=0.6.5
+    , errors >=2.3 && <3
+    , eventuo11y >=0.9 && <0.11
+    , eventuo11y-extras ==0.1.1.0
+    , eventuo11y-otel ^>=0.1
+    , hs-opentelemetry-api ==0.0.3.6
+    , marlowe-cardano ==0.1.1.0
+    , marlowe-chain-sync:{marlowe-chain-sync, plutus-compat} ==0.0.2
+    , marlowe-protocols ==0.1.1.0
+    , marlowe-runtime:{marlowe-runtime, contract-api, history-api, plutus-scripts, tx-api} ==0.0.2
+    , ouroboros-consensus ==0.1.0.1
+    , ouroboros-network ==0.1.0.1
+    , plutus-ledger-api ==1.0.0.1
+    , plutus-tx ==1.0.0.0
+    , semialign >=1.2 && <2
+    , stm ^>=2.5
+    , time >=1.9 && <2
+    , transformers ^>=0.5.6
+    , unliftio ^>=0.2.1
+    , witherable ^>=0.4
 
 library proxy-api
   import:          lang
@@ -428,11 +428,11 @@
     Language.Marlowe.Protocol.Types
 
   build-depends:
-    , base                                                                          >=4.9     && <5
-    , binary                                                                        ^>=0.8.8
-    , marlowe-protocols                                                             ==0.1.1.0
-    , marlowe-runtime:{contract-api, discovery-api, history-api, sync-api, tx-api}  ==0.0.2
-    , typed-protocols                                                               ==0.1.0.0
+    , base >=4.9 && <5
+    , binary ^>=0.8.8
+    , marlowe-protocols ==0.1.1.0
+    , marlowe-runtime:{contract-api, discovery-api, history-api, sync-api, tx-api} ==0.0.2
+    , typed-protocols ==0.1.0.0
 
 library proxy
   import:          lang
@@ -440,16 +440,16 @@
   visibility:      public
   exposed-modules: Language.Marlowe.Runtime.Proxy
   build-depends:
-    , async-components                                                                         ==0.1.1.0
-    , base                                                                                     >=4.9     && <5
-    , eventuo11y                                                                               >=0.9     && <0.11
-    , eventuo11y-extras                                                                        ==0.1.1.0
-    , marlowe-protocols                                                                        ==0.1.1.0
-    , marlowe-runtime:{contract-api, discovery-api, history-api, proxy-api, sync-api, tx-api}  ==0.0.2
-    , resourcet                                                                                >=1.3     && <2
-    , transformers                                                                             ^>=0.5.6
-    , typed-protocols                                                                          ==0.1.0.0
-    , unliftio                                                                                 ^>=0.2.1
+    , async-components ==0.1.1.0
+    , base >=4.9 && <5
+    , eventuo11y >=0.9 && <0.11
+    , eventuo11y-extras ==0.1.1.0
+    , marlowe-protocols ==0.1.1.0
+    , marlowe-runtime:{contract-api, discovery-api, history-api, proxy-api, sync-api, tx-api} ==0.0.2
+    , resourcet >=1.3 && <2
+    , transformers ^>=0.5.6
+    , typed-protocols ==0.1.0.0
+    , unliftio ^>=0.2.1
 
 library runtime
   import:          lang
@@ -457,19 +457,19 @@
   visibility:      public
   exposed-modules: Language.Marlowe.Runtime
   build-depends:
-    , async-components                                                                  ==0.1.1.0
-    , base                                                                              >=4.9     && <5
-    , cardano-api                                                                       ==1.35.4
-    , co-log                                                                            >=0.5.0.0 && <0.6.0.0
-    , containers                                                                        ^>=0.6.5
-    , eventuo11y-extras                                                                 ==0.1.1.0
-    , marlowe-chain-sync:{marlowe-chain-sync, chain-indexer, libchainsync}              ==0.0.2
-    , marlowe-protocols                                                                 ==0.1.1.0
-    , marlowe-runtime:{marlowe-runtime, contract, indexer, proxy, proxy-api, sync, tx}  ==0.0.2
-    , nonempty-containers                                                               ^>=0.3.4
-    , time                                                                              >=1.9     && <2
-    , typed-protocols                                                                   ==0.1.0.0
-    , unliftio                                                                          ^>=0.2.1
+    , async-components ==0.1.1.0
+    , base >=4.9 && <5
+    , cardano-api ==1.35.4
+    , co-log >=0.5.0.0 && <0.6.0.0
+    , containers ^>=0.6.5
+    , eventuo11y-extras ==0.1.1.0
+    , marlowe-chain-sync:{marlowe-chain-sync, chain-indexer, libchainsync} ==0.0.2
+    , marlowe-protocols ==0.1.1.0
+    , marlowe-runtime:{marlowe-runtime, contract, indexer, proxy, proxy-api, sync, tx} ==0.0.2
+    , nonempty-containers ^>=0.3.4
+    , time >=1.9 && <2
+    , typed-protocols ==0.1.0.0
+    , unliftio ^>=0.2.1
 
 library plutus-scripts
   import:          lang
@@ -484,11 +484,11 @@
     Language.Marlowe.Runtime.Plutus.V2.Scripts.MarloweV1.RoleTokensPolicy.Types
 
   build-depends:
-    , base               >=4.9     && <5
-    , newtype-generics   ^>=0.6.2
-    , plutus-ledger-api  ==1.0.0.1
-    , plutus-tx          ==1.0.0.0
-    , plutus-tx-plugin   ==1.0.0.0
+    , base >=4.9 && <5
+    , newtype-generics ^>=0.6.2
+    , plutus-ledger-api ==1.0.0.1
+    , plutus-tx ==1.0.0.0
+    , plutus-tx-plugin ==1.0.0.0
 
 library config
   import:          lang
@@ -496,13 +496,13 @@
   visibility:      public
   exposed-modules: Language.Marlowe.Runtime.CLI.Option
   build-depends:
-    , base                  >=4.9   && <5
-    , marlowe-chain-sync    ==0.0.2
-    , marlowe-runtime       ==0.0.2
-    , network               >=3.1   && <4
-    , optparse-applicative  ^>=0.17
-    , split                 ^>=0.2.3
-    , text                  >=1.2.4 && <2
+    , base >=4.9 && <5
+    , marlowe-chain-sync ==0.0.2
+    , marlowe-runtime ==0.0.2
+    , network >=3.1 && <4
+    , optparse-applicative ^>=0.17
+    , split ^>=0.2.3
+    , text >=1.2.4 && <2
 
 executable marlowe-indexer
   import:          lang
@@ -514,26 +514,26 @@
 
   autogen-modules: Paths_marlowe_runtime
   build-depends:
-    , async-components                            ==0.1.1.0
-    , base                                        >=4.9     && <5
-    , bytestring                                  >=0.10.12 && <0.12
-    , eventuo11y                                  >=0.9     && <0.11
-    , eventuo11y-extras                           ==0.1.1.0
-    , eventuo11y-otel                             ^>=0.1
-    , hasql                                       >=1.6     && <2
-    , hasql-pool                                  ^>=0.8
-    , hs-opentelemetry-api                        ==0.0.3.6
-    , hs-opentelemetry-sdk                        ==0.0.3.4
-    , marlowe-chain-sync                          ==0.0.2
-    , marlowe-protocols                           ==0.1.1.0
-    , marlowe-runtime:{marlowe-runtime, indexer}  ==0.0.2
-    , mtl                                         >=2.2     && <3
-    , network                                     >=3.1     && <4
-    , nonempty-containers                         ^>=0.3.4
-    , optparse-applicative                        ^>=0.17
-    , postgresql-libpq                            ^>=0.9
-    , text                                        >=1.2.4   && <2
-    , unliftio                                    ^>=0.2.1
+    , async-components ==0.1.1.0
+    , base >=4.9 && <5
+    , bytestring >=0.10.12 && <0.12
+    , eventuo11y >=0.9 && <0.11
+    , eventuo11y-extras ==0.1.1.0
+    , eventuo11y-otel ^>=0.1
+    , hasql >=1.6 && <2
+    , hasql-pool ^>=0.8
+    , hs-opentelemetry-api ==0.0.3.6
+    , hs-opentelemetry-sdk ==0.0.3.4
+    , marlowe-chain-sync ==0.0.2
+    , marlowe-protocols ==0.1.1.0
+    , marlowe-runtime:{marlowe-runtime, indexer} ==0.0.2
+    , mtl >=2.2 && <3
+    , network >=3.1 && <4
+    , nonempty-containers ^>=0.3.4
+    , optparse-applicative ^>=0.17
+    , postgresql-libpq ^>=0.9
+    , text >=1.2.4 && <2
+    , unliftio ^>=0.2.1
 
   ghc-options:     -threaded
 
@@ -547,26 +547,6 @@
 
   autogen-modules: Paths_marlowe_runtime
   build-depends:
-<<<<<<< HEAD
-    , async-components                                              ==0.1.1.0
-    , base                                                          >=4.9     && <5
-    , bytestring                                                    >=0.10.12 && <0.12
-    , eventuo11y                                                    >=0.9     && <0.11
-    , eventuo11y-extras                                             ==0.1.1.0
-    , eventuo11y-otel                                               ^>=0.1
-    , hasql                                                         >=1.6     && <2
-    , hasql-pool                                                    ^>=0.8
-    , hs-opentelemetry-api                                          ==0.0.3.6
-    , hs-opentelemetry-sdk                                          ==0.0.3.4
-    , marlowe-protocols                                             ==0.1.1.0
-    , marlowe-runtime:{discovery-api, history-api, sync, sync-api}  ==0.0.2
-    , mtl                                                           >=2.2     && <3
-    , network                                                       >=3.1     && <4
-    , optparse-applicative                                          ^>=0.17
-    , postgresql-libpq                                              ^>=0.9
-    , text                                                          >=1.2.4   && <2
-    , unliftio                                                      ^>=0.2.1
-=======
     , async-components ==0.1.1.0
     , base >=4.9 && <5
     , bytestring >=0.10.12 && <0.12
@@ -586,7 +566,6 @@
     , postgresql-libpq ^>=0.9
     , text >=1.2.4 && <2
     , unliftio ^>=0.2.1
->>>>>>> 8e155081
 
   ghc-options:     -threaded
 
@@ -600,19 +579,19 @@
 
   autogen-modules: Paths_marlowe_runtime
   build-depends:
-    , async-components                                             ==0.1.1.0
-    , base                                                         >=4.9     && <5
-    , eventuo11y                                                   >=0.9     && <0.11
-    , eventuo11y-extras                                            ==0.1.1.0
-    , eventuo11y-otel                                              ^>=0.1
-    , hs-opentelemetry-api                                         ==0.0.3.6
-    , hs-opentelemetry-sdk                                         ==0.0.3.4
-    , marlowe-chain-sync                                           ==0.0.2
-    , marlowe-protocols                                            ==0.1.1.0
-    , marlowe-runtime:{marlowe-runtime, contract-api, tx, tx-api}  ==0.0.2
-    , network                                                      >=3.1     && <4
-    , optparse-applicative                                         ^>=0.17
-    , text                                                         >=1.2.4   && <2
+    , async-components ==0.1.1.0
+    , base >=4.9 && <5
+    , eventuo11y >=0.9 && <0.11
+    , eventuo11y-extras ==0.1.1.0
+    , eventuo11y-otel ^>=0.1
+    , hs-opentelemetry-api ==0.0.3.6
+    , hs-opentelemetry-sdk ==0.0.3.4
+    , marlowe-chain-sync ==0.0.2
+    , marlowe-protocols ==0.1.1.0
+    , marlowe-runtime:{marlowe-runtime, contract-api, tx, tx-api} ==0.0.2
+    , network >=3.1 && <4
+    , optparse-applicative ^>=0.17
+    , text >=1.2.4 && <2
     , time
 
   ghc-options:     -threaded
@@ -627,19 +606,19 @@
 
   autogen-modules: Paths_marlowe_runtime
   build-depends:
-    , async-components                          ==0.1.1.0
-    , base                                      >=4.9     && <5
-    , eventuo11y                                >=0.9     && <0.11
-    , eventuo11y-extras                         ==0.1.1.0
-    , eventuo11y-otel                           ^>=0.1
-    , hs-opentelemetry-api                      ==0.0.3.6
-    , hs-opentelemetry-sdk                      ==0.0.3.4
-    , marlowe-protocols                         ==0.1.1.0
-    , marlowe-runtime:{contract, contract-api}  ==0.0.2
-    , network                                   >=3.1     && <4
-    , optparse-applicative                      ^>=0.17
-    , text                                      >=1.2.4   && <2
-    , typed-protocols                           ==0.1.0.0
+    , async-components ==0.1.1.0
+    , base >=4.9 && <5
+    , eventuo11y >=0.9 && <0.11
+    , eventuo11y-extras ==0.1.1.0
+    , eventuo11y-otel ^>=0.1
+    , hs-opentelemetry-api ==0.0.3.6
+    , hs-opentelemetry-sdk ==0.0.3.4
+    , marlowe-protocols ==0.1.1.0
+    , marlowe-runtime:{contract, contract-api} ==0.0.2
+    , network >=3.1 && <4
+    , optparse-applicative ^>=0.17
+    , text >=1.2.4 && <2
+    , typed-protocols ==0.1.0.0
 
   ghc-options:     -threaded
 
@@ -653,18 +632,18 @@
 
   autogen-modules: Paths_marlowe_runtime
   build-depends:
-    , async-components                                                                                        ==0.1.1.0
-    , base                                                                                                    >=4.9     && <5
-    , eventuo11y                                                                                              >=0.9     && <0.11
-    , eventuo11y-extras                                                                                       ==0.1.1.0
-    , eventuo11y-otel                                                                                         ^>=0.1
-    , hs-opentelemetry-api                                                                                    ==0.0.3.6
-    , hs-opentelemetry-sdk                                                                                    ==0.0.3.4
-    , marlowe-protocols                                                                                       ==0.1.1.0
-    , marlowe-runtime:{config, contract-api, discovery-api, history-api, proxy, proxy-api, sync-api, tx-api}  ==0.0.2
-    , network                                                                                                 >=3.1     && <4
-    , optparse-applicative                                                                                    ^>=0.17
-    , text                                                                                                    >=1.2.4   && <2
+    , async-components ==0.1.1.0
+    , base >=4.9 && <5
+    , eventuo11y >=0.9 && <0.11
+    , eventuo11y-extras ==0.1.1.0
+    , eventuo11y-otel ^>=0.1
+    , hs-opentelemetry-api ==0.0.3.6
+    , hs-opentelemetry-sdk ==0.0.3.4
+    , marlowe-protocols ==0.1.1.0
+    , marlowe-runtime:{config, contract-api, discovery-api, history-api, proxy, proxy-api, sync-api, tx-api} ==0.0.2
+    , network >=3.1 && <4
+    , optparse-applicative ^>=0.17
+    , text >=1.2.4 && <2
 
   ghc-options:     -threaded
 
@@ -678,33 +657,33 @@
 
   autogen-modules: Paths_marlowe_runtime
   build-depends:
-    , aeson                                                                               >=2       && <3
-    , async-components                                                                    ==0.1.1.0
-    , base                                                                                >=4.9     && <5
-    , bytestring                                                                          >=0.10.12 && <0.12
-    , cardano-api                                                                         ==1.35.4
-    , cardano-crypto-wrapper                                                              ==1.3.0
-    , cardano-ledger-byron                                                                ==0.1.0.0
-    , eventuo11y                                                                          >=0.9     && <0.11
-    , eventuo11y-extras                                                                   ==0.1.1.0
-    , eventuo11y-otel                                                                     ^>=0.1
-    , hasql                                                                               >=1.6     && <2
-    , hasql-pool                                                                          ^>=0.8
-    , hs-opentelemetry-api                                                                ==0.0.3.6
-    , hs-opentelemetry-sdk                                                                >=0.0.3   && <0.0.4
-    , marlowe-chain-sync:{marlowe-chain-sync, chain-indexer, libchainsync}                ==0.0.2
-    , marlowe-protocols                                                                   ==0.1.1.0
-    , marlowe-runtime:{marlowe-runtime, contract, indexer, proxy-api, runtime, sync, tx}  ==0.0.2
-    , mtl                                                                                 >=2.2     && <3
-    , network                                                                             >=3.1     && <4
-    , nonempty-containers                                                                 ^>=0.3.4
-    , optparse-applicative                                                                ^>=0.17
-    , ouroboros-network                                                                   ==0.1.0.1
-    , postgresql-libpq                                                                    ^>=0.9
-    , text                                                                                >=1.2.4   && <2
-    , transformers                                                                        ^>=0.5.6
-    , typed-protocols                                                                     ==0.1.0.0
-    , unliftio                                                                            ^>=0.2.1
+    , aeson >=2 && <3
+    , async-components ==0.1.1.0
+    , base >=4.9 && <5
+    , bytestring >=0.10.12 && <0.12
+    , cardano-api ==1.35.4
+    , cardano-crypto-wrapper ==1.3.0
+    , cardano-ledger-byron ==0.1.0.0
+    , eventuo11y >=0.9 && <0.11
+    , eventuo11y-extras ==0.1.1.0
+    , eventuo11y-otel ^>=0.1
+    , hasql >=1.6 && <2
+    , hasql-pool ^>=0.8
+    , hs-opentelemetry-api ==0.0.3.6
+    , hs-opentelemetry-sdk >=0.0.3 && <0.0.4
+    , marlowe-chain-sync:{marlowe-chain-sync, chain-indexer, libchainsync} ==0.0.2
+    , marlowe-protocols ==0.1.1.0
+    , marlowe-runtime:{marlowe-runtime, contract, indexer, proxy-api, runtime, sync, tx} ==0.0.2
+    , mtl >=2.2 && <3
+    , network >=3.1 && <4
+    , nonempty-containers ^>=0.3.4
+    , optparse-applicative ^>=0.17
+    , ouroboros-network ==0.1.0.1
+    , postgresql-libpq ^>=0.9
+    , text >=1.2.4 && <2
+    , transformers ^>=0.5.6
+    , typed-protocols ==0.1.0.0
+    , unliftio ^>=0.2.1
 
   ghc-options:     -threaded
 
@@ -728,32 +707,32 @@
     Paths_marlowe_runtime
 
   build-depends:
-    , aeson                                                                                                   >=2       && <3
-    , base                                                                                                    >=4.9     && <5
-    , bytestring                                                                                              >=0.10.12 && <0.12
-    , cardano-api:{cardano-api, gen}                                                                          ==1.35.4
+    , aeson >=2 && <3
+    , base >=4.9 && <5
+    , bytestring >=0.10.12 && <0.12
+    , cardano-api:{cardano-api, gen} ==1.35.4
     , cardano-slotting
-    , containers                                                                                              ^>=0.6.5
-    , errors                                                                                                  >=2.3     && <3
-    , hedgehog-quickcheck                                                                                     ^>=0.1
+    , containers ^>=0.6.5
+    , errors >=2.3 && <3
+    , hedgehog-quickcheck ^>=0.1
     , hspec
-    , http-media                                                                                              ^>=0.8
-    , marlowe-cardano                                                                                         ==0.1.1.0
-    , marlowe-chain-sync:{marlowe-chain-sync, gen, plutus-compat}                                             ==0.0.2
-    , marlowe-protocols                                                                                       ==0.1.1.0
-    , marlowe-runtime:{marlowe-runtime, contract-api, discovery-api, gen, history-api, sync-api, tx, tx-api}  ==0.0.2
-    , marlowe-test                                                                                            ==0.1.2.0
-    , network-uri                                                                                             >=2.6     && <3
-    , ouroboros-consensus                                                                                     ==0.1.0.1
-    , plutus-ledger-api                                                                                       ==1.0.0.1
-    , plutus-tx                                                                                               ==1.0.0.0
-    , QuickCheck                                                                                              >=2.14    && <3
-    , quickcheck-instances                                                                                    ^>=0.3.29
-    , text                                                                                                    >=1.2.4   && <2
-    , time                                                                                                    >=1.9     && <2
-    , transformers                                                                                            ^>=0.5.6
-    , typed-protocols                                                                                         ==0.1.0.0
-    , vector                                                                                                  ^>=0.12.3
+    , http-media ^>=0.8
+    , marlowe-cardano ==0.1.1.0
+    , marlowe-chain-sync:{marlowe-chain-sync, gen, plutus-compat} ==0.0.2
+    , marlowe-protocols ==0.1.1.0
+    , marlowe-runtime:{marlowe-runtime, contract-api, discovery-api, gen, history-api, sync-api, tx, tx-api} ==0.0.2
+    , marlowe-test ==0.1.2.0
+    , network-uri >=2.6 && <3
+    , ouroboros-consensus ==0.1.0.1
+    , plutus-ledger-api ==1.0.0.1
+    , plutus-tx ==1.0.0.0
+    , QuickCheck >=2.14 && <3
+    , quickcheck-instances ^>=0.3.29
+    , text >=1.2.4 && <2
+    , time >=1.9 && <2
+    , transformers ^>=0.5.6
+    , typed-protocols ==0.1.0.0
+    , vector ^>=0.12.3
 
   build-tool-depends: hspec-discover:hspec-discover
   ghc-options:        -threaded
@@ -768,19 +747,19 @@
     Paths_marlowe_runtime
 
   build-depends:
-    , base                                                          >=4.9     && <5
-    , cardano-api                                                   ==1.35.4
-    , containers                                                    ^>=0.6.5
+    , base >=4.9 && <5
+    , cardano-api ==1.35.4
+    , containers ^>=0.6.5
     , hspec
-    , marlowe-cardano                                               ==0.1.1.0
-    , marlowe-chain-sync:{marlowe-chain-sync, plutus-compat}        ==0.0.2
-    , marlowe-runtime:{marlowe-runtime, gen, history-api, indexer}  ==0.0.2
-    , marlowe-test                                                  ==0.1.2.0
-    , ouroboros-consensus                                           ==0.1.0.1
-    , plutus-tx                                                     ==1.0.0.0
-    , QuickCheck                                                    >=2.14    && <3
-    , time                                                          >=1.9     && <2
-    , transformers                                                  ^>=0.5.6
+    , marlowe-cardano ==0.1.1.0
+    , marlowe-chain-sync:{marlowe-chain-sync, plutus-compat} ==0.0.2
+    , marlowe-runtime:{marlowe-runtime, gen, history-api, indexer} ==0.0.2
+    , marlowe-test ==0.1.2.0
+    , ouroboros-consensus ==0.1.0.1
+    , plutus-tx ==1.0.0.0
+    , QuickCheck >=2.14 && <3
+    , time >=1.9 && <2
+    , transformers ^>=0.5.6
 
   build-tool-depends: hspec-discover:hspec-discover
   ghc-options:        -threaded