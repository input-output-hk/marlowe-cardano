{-# LANGUAGE QuasiQuotes         #-}
{-# LANGUAGE ScopedTypeVariables #-}
{-# LANGUAGE StandaloneDeriving  #-}
{-# LANGUAGE TemplateHaskell     #-}
{-# LANGUAGE TypeApplications    #-}

module Language.PlutusCore.TH (plcTerm, plcType, plcProgram) where

import           Language.Haskell.TH        hiding (Name, Type)
import           Language.Haskell.TH.Quote

import           Language.PlutusCore.Error
import           Language.PlutusCore.Name
import           Language.PlutusCore.PrettyCfg
import           Language.PlutusCore.Quote
import           Language.PlutusCore.Subst
import           Language.PlutusCore.Type

import           PlutusPrelude

import           Control.Monad.Except
import           Control.Monad.Morph        as MM
import qualified Data.ByteString.Lazy       as BSL
import           Data.Functor.Identity
import qualified Data.Map                   as Map
import qualified Data.Set                   as Set

{-
This uses the approach in https://www.well-typed.com/blog/2014/10/quasi-quoting-dsls/ to use free
object-level variables as metavariables. This also means you can only construct closed terms, which
is what we want.
-}

{- Note [Metavar map functions]
These functions are a little complicated: essentially, we need to reify the whole substitution map at
compile time. Sadly, TH isn't clever enough to do this automatically, so we manually create
the list of expressions, lift it to a quoted list, and then zip it back together with the
automatically lifted list of source expressions.

Also, although they're largely identical, we have two versions so we can put
explicit type annotations in the generated code, which makes the type errors if you get
things wrong much better.
-}

substs :: [BSL.ByteString] -> Q Exp
substs fvsL = let substFun n = [| $(varE (mkName (bsToStr n)))|] in listE $ fmap substFun fvsL

-- See note [Metavar map functions]
-- | Get a quotation of a map between names and Haskell variable references to terms using the
-- name as the variable name.
metavarMapTerm :: Set.Set (Name a) -> Q Exp
metavarMapTerm ftvs = let ftvsL = nameString <$> toList ftvs in
    [|
        let
            subs :: [Term TyName Name ()]
            subs = $(substs ftvsL)
            qm :: Map.Map BSL.ByteString (Term TyName Name ())
            qm = Map.fromList $ zip ftvsL subs
        in pure qm
    |]

-- See note [Metavar map functions]
-- | Get a quotation of a map between type names and Haskell variable references to types using the
-- type name as the variable name.
metavarMapType :: Set.Set (TyName a) -> Q Exp
metavarMapType ftvs = let ftvsL = nameString . unTyName <$> toList ftvs in
    [|
        let
          subs :: [Type TyName ()]
          subs = $(substs ftvsL)
          qm :: Map.Map BSL.ByteString (Type TyName ())
          qm = Map.fromList $ zip ftvsL subs
        in pure qm
    |]

metavarSubstType ::
  Type TyName () ->
  Map.Map BSL.ByteString (Type TyName ()) ->
  Type TyName ()
metavarSubstType ty tyMetavars = substTy
                        (\n -> Map.lookup (nameString $ unTyName n) tyMetavars)
                        ty

metavarSubstTerm ::
  Term TyName Name () ->
  Map.Map BSL.ByteString (Type TyName ()) ->
  Map.Map BSL.ByteString (Term TyName Name ()) ->
  Term TyName Name ()
metavarSubstTerm t tyMetavars termMetavars = substTerm
                        (\n -> Map.lookup (nameString $ unTyName n) tyMetavars)
                        (\n -> Map.lookup (nameString n) termMetavars)
                        t

-- | Runs a 'QuoteT' in the 'Q' context. Note that this uses 'runQuoteT', so does note preserve freshness.
<<<<<<< HEAD
eval :: QuoteT (Except ParseError) a -> Q a
eval c = case runExcept $ runQuoteT c of
    Left e  -> fail $ show e
=======
eval :: (PrettyCfg b) => QuoteT (Except (Error b)) a -> Q a
eval c = case runExcept $ runQuoteT c of
    Left e  -> fail $ show $ prettyCfgText e
>>>>>>> 3e0bd691
    Right p -> pure p

unsafeDropErrors :: Except e a -> a
unsafeDropErrors e = case runExcept e of
    Right r -> r
    Left _  -> error "Impossible!"

{-- Note [Parsing and TH stages]
We have a bit of a dilemma with the staging and parsing of PLC. We need the list of metavars at compile time
so we can wire up the Haskell variable references, but we won't know the real variable names until runtime
(since we're running things in 'Quote'!).

The solution is kind of hacky, but works nicely: the linkage to metavar is done only by *name*, which does *not*
include the unique tag. So we can parse the quasiquote at compile time to get the metavars, and then *again*
at runtime to get the real program, and still be able to wire things up (since we're going to look for free vars at
runtime by name, ignoring uniques).

The runtime parse also assumes there will be no parse errors, since we've already checked, and there is nowhere
to put them.

Finally, we need to drop the lexer position annotations, since they're not terribly useful.
-}

compileTerm :: String -> Q Exp
compileTerm s = do
    compileTimeT <- eval $ parseTerm $ strToBs s
    let
        tyMetavars = metavarMapType (ftvTerm compileTimeT)
        termMetavars = metavarMapTerm (fvTerm compileTimeT)
    [|
        let
            quoted :: Quote (Term TyName Name ())
            quoted = do
                -- See note [Parsing and TH stages]
                runtimeT <- (fmap void . MM.hoist (Identity . unsafeDropErrors) . parseTerm . strToBs) s
                metavarSubstTerm runtimeT <$> $(tyMetavars) <*> $(termMetavars)
        in quoted
     |]

compileType :: String -> Q Exp
compileType s = do
    compileTimeTy <- eval $ parseType $ strToBs s
    let
        tyMetavars = metavarMapType (ftvTy compileTimeTy)
    [|
        let
            quoted :: Quote (Type TyName ())
            quoted = do
                -- See note [Parsing and TH stages]
                runtimeTy <- (fmap void . MM.hoist (Identity . unsafeDropErrors) . parseType . strToBs) s
                metavarSubstType runtimeTy <$> $(tyMetavars)
          in quoted
      |]

compileProgram :: String -> Q Exp
compileProgram s = do
    (Program _ _ compileTimeT) <- eval $ parseProgram $ strToBs s
    let
        tyMetavars = metavarMapType (ftvTerm compileTimeT)
        termMetavars= metavarMapTerm (fvTerm compileTimeT)
    [|
        let
            quoted :: Quote (Program TyName Name ())
            quoted = do
                -- See note [Parsing and TH stages]
<<<<<<< HEAD
                (Program a v runtimeT) <- (fmap discardAnnsTerm . MM.hoist (Identity . unsafeDropErrors) . parseProgram . strToBs) s
                Program a v . metavarSubstTerm runtimeT <$> $(tyMetavars) <*> $(termMetavars)
=======
                (Program a v runtimeT) <- (fmap void . MM.hoist (Identity . unsafeDropErrors) . parseProgram . strToBs) s
                Program a v <$> metavarSubstTerm runtimeT <$> $(tyMetavars) <*> $(termMetavars)
>>>>>>> 3e0bd691
        in quoted
     |]

-- | A quasiquoter for creating Plutus Core types.
plcType :: QuasiQuoter
plcType = QuasiQuoter {
    quoteExp = compileType,
    quoteDec = fail "Not implemented",
    quotePat = fail "Not implemented",
    quoteType = fail "Not implemented"
}

-- | A quasiquoter for creating Plutus Core terms.
plcTerm :: QuasiQuoter
plcTerm = QuasiQuoter {
    quoteExp = compileTerm,
    quoteDec = fail "Not implemented",
    quotePat = fail "Not implemented",
    quoteType = fail "Not implemented"
 }

-- | A quasiquoter for creating Plutus Core programs.
plcProgram :: QuasiQuoter
plcProgram = QuasiQuoter {
    quoteExp = compileProgram,
    quoteDec = fail "Not implemented",
    quotePat = fail "Not implemented",
    quoteType = fail "Not implemented"
}<|MERGE_RESOLUTION|>--- conflicted
+++ resolved
@@ -92,15 +92,9 @@
                         t
 
 -- | Runs a 'QuoteT' in the 'Q' context. Note that this uses 'runQuoteT', so does note preserve freshness.
-<<<<<<< HEAD
-eval :: QuoteT (Except ParseError) a -> Q a
-eval c = case runExcept $ runQuoteT c of
-    Left e  -> fail $ show e
-=======
 eval :: (PrettyCfg b) => QuoteT (Except (Error b)) a -> Q a
 eval c = case runExcept $ runQuoteT c of
     Left e  -> fail $ show $ prettyCfgText e
->>>>>>> 3e0bd691
     Right p -> pure p
 
 unsafeDropErrors :: Except e a -> a
@@ -166,13 +160,8 @@
             quoted :: Quote (Program TyName Name ())
             quoted = do
                 -- See note [Parsing and TH stages]
-<<<<<<< HEAD
-                (Program a v runtimeT) <- (fmap discardAnnsTerm . MM.hoist (Identity . unsafeDropErrors) . parseProgram . strToBs) s
+                (Program a v runtimeT) <- (fmap void . MM.hoist (Identity . unsafeDropErrors) . parseProgram . strToBs) s
                 Program a v . metavarSubstTerm runtimeT <$> $(tyMetavars) <*> $(termMetavars)
-=======
-                (Program a v runtimeT) <- (fmap void . MM.hoist (Identity . unsafeDropErrors) . parseProgram . strToBs) s
-                Program a v <$> metavarSubstTerm runtimeT <$> $(tyMetavars) <*> $(termMetavars)
->>>>>>> 3e0bd691
         in quoted
      |]
 
