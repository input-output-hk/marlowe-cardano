# This file is provided here for development purposes only. In deployment,
# settings are taken from `deployment/morph/machines/marlowe-dash.nix`. In
# most cases we use the default settings - the main thing to watch out for is
# that the `scSlotZeroTime` here coincides with the frontend code's assumptions
# about the time of slot 0 (in `web-common-marlowe/src/Marlowe/Slot.purs`).
dbConfig:
    dbConfigFile: pab-core.db
    dbConfigPoolSize: 20

pabWebserverConfig:
  baseUrl: http://localhost:9080
  staticDir: marlowe-dashboard-client/dist
  permissiveCorsPolicy: False

walletServerConfig:
  tag: LocalWalletConfig
<<<<<<< HEAD
  walletSettings:
=======
>>>>>>> c7f56fa4
    baseUrl: http://localhost:9081

nodeServerConfig:
  mscBaseUrl: http://localhost:9082
  mscSocketPath: ./node-server.sock
  mscKeptBlocks: 100
  mscNetworkId: "1"
  mscSlotConfig:
    scSlotZeroTime: 1596059091000 # In milliseconds. See note [Datetime to slot] in Marlowe.Slot
    scSlotLength: 1000 # In milliseconds
  mscFeeConfig:
    fcConstantFee:
      getLovelace: 10 # Constant fee per transaction in lovelace
    fcScriptsFeeFactor: 0.0 # Factor by which to multiply size-dependent scripts fee in lovelace
  mscInitialTxWallets:
    - getWallet: 1
    - getWallet: 2
    - getWallet: 3
  mscNodeMode: MockNode

chainIndexConfig:
  ciBaseUrl: http://localhost:9083
  ciWatchedAddresses: []

requestProcessingConfig:
  requestProcessingInterval: 1

signingProcessConfig:
  spBaseUrl: http://localhost:9084
  spWallet:
    getWallet: 1

metadataServerConfig:
  mdBaseUrl: http://localhost:9085

developmentOptions:
  pabRollbackHistory: null
  pabResumeFrom:
    tag: PointAtGenesis

# Optional timeout (in seconds) for calls to endpoints that are not currently
# available. If this is not set, calls to unavailable endpoints fail
# immediately.
# The endpoints on Marlowe contracts are always available, so in principle
# this isn't an issue here. However, there is a split second between creating
# a contract and the endpoints first becoming available - so having this set
# ensures that the first attempt to call an endpoint (immediately after
# creating the contract) won't fail.
endpointTimeout: 5

# Optional EKG Server Config
# ----
# monitoringConfig:
#   monitoringPort: 9090<|MERGE_RESOLUTION|>--- conflicted
+++ resolved
@@ -14,10 +14,6 @@
 
 walletServerConfig:
   tag: LocalWalletConfig
-<<<<<<< HEAD
-  walletSettings:
-=======
->>>>>>> c7f56fa4
     baseUrl: http://localhost:9081
 
 nodeServerConfig:
