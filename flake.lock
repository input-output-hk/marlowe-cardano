--- conflicted
+++ resolved
@@ -120,35 +120,11 @@
         "nixpkgs": "nixpkgs_2"
       },
       "locked": {
-<<<<<<< HEAD
         "lastModified": 1641404293,
         "narHash": "sha256-0+QVY1sDhGF4hAN6m2FdKZgm9V1cuGGjY4aitRBnvKg=",
         "owner": "cole-h",
         "repo": "agenix-cli",
         "rev": "77fccec4ed922a0f5f55ed964022b0db7d99f07d",
-=======
-        "lastModified": 1654121141,
-        "narHash": "sha256-mkHIyWk5Xh54FqCU7CT3G/tnHF7mLbQt3EfnNCMCTO8=",
-        "owner": "justinwoo",
-        "repo": "easy-purescript-nix",
-        "rev": "5dca2f0f3b9ec0bceabb23fa1fd2b5f8ec30fa53",
-        "type": "github"
-      },
-      "original": {
-        "owner": "justinwoo",
-        "repo": "easy-purescript-nix",
-        "type": "github"
-      }
-    },
-    "easy-purescript-nix-source": {
-      "flake": false,
-      "locked": {
-        "lastModified": 1631961521,
-        "narHash": "sha256-1yPjUdOYzw1+UGFzBXbyZqEbsM6XZu/6+v8W35qFdLo=",
-        "owner": "justinwoo",
-        "repo": "easy-purescript-nix",
-        "rev": "d9a37c75ed361372e1545f6efbc08d819b3c28c8",
->>>>>>> d35596dd
         "type": "github"
       },
       "original": {
@@ -171,61 +147,8 @@
         "type": "github"
       },
       "original": {
-<<<<<<< HEAD
         "owner": "cole-h",
         "repo": "agenix-cli",
-=======
-        "owner": "numtide",
-        "repo": "flake-utils",
-        "type": "github"
-      }
-    },
-    "flake-utils_2": {
-      "locked": {
-        "lastModified": 1631561581,
-        "narHash": "sha256-3VQMV5zvxaVLvqqUrNz3iJelLw30mIVSfZmAaauM3dA=",
-        "owner": "numtide",
-        "repo": "flake-utils",
-        "rev": "7e5bf3925f6fbdfaf50a2a7ca0be2879c4261d19",
-        "type": "github"
-      },
-      "original": {
-        "owner": "numtide",
-        "repo": "flake-utils",
-        "type": "github"
-      }
-    },
-    "flake-utils_3": {
-      "locked": {
-        "lastModified": 1619345332,
-        "narHash": "sha256-qHnQkEp1uklKTpx3MvKtY6xzgcqXDsz5nLilbbuL+3A=",
-        "owner": "numtide",
-        "repo": "flake-utils",
-        "rev": "2ebf2558e5bf978c7fb8ea927dfaed8fefab2e28",
-        "type": "github"
-      },
-      "original": {
-        "owner": "numtide",
-        "repo": "flake-utils",
-        "type": "github"
-      }
-    },
-    "gitignore": {
-      "inputs": {
-        "nixpkgs": "nixpkgs_2"
-      },
-      "locked": {
-        "lastModified": 1634151530,
-        "narHash": "sha256-l1wnu/jSxhj6+MGurKupKkWZh3Om/6FuYc/FdSlkyRI=",
-        "owner": "hercules-ci",
-        "repo": "gitignore.nix",
-        "rev": "9e80c4d83026fa6548bc53b1a6fab8549a6991f6",
-        "type": "github"
-      },
-      "original": {
-        "owner": "hercules-ci",
-        "repo": "gitignore.nix",
->>>>>>> d35596dd
         "type": "github"
       }
     },
@@ -253,7 +176,6 @@
         "nixpkgs": "nixpkgs_3"
       },
       "locked": {
-<<<<<<< HEAD
         "lastModified": 1641576265,
         "narHash": "sha256-G4W39k5hdu2kS13pi/RhyTOySAo7rmrs7yMUZRH0OZI=",
         "owner": "ryantm",
@@ -264,18 +186,6 @@
       "original": {
         "owner": "ryantm",
         "repo": "agenix",
-=======
-        "lastModified": 1649726070,
-        "narHash": "sha256-vG/6vsU+UnUfA6BU/91rUJx5mDyz/Cp1SXphDTK9hCI=",
-        "owner": "input-output-hk",
-        "repo": "hackage.nix",
-        "rev": "f36ccb146faecba563bd3f360869ced55b789f57",
-        "type": "github"
-      },
-      "original": {
-        "owner": "input-output-hk",
-        "repo": "hackage.nix",
->>>>>>> d35596dd
         "type": "github"
       }
     },
@@ -454,7 +364,6 @@
     "bats-assert_2": {
       "flake": false,
       "locked": {
-<<<<<<< HEAD
         "lastModified": 1636059754,
         "narHash": "sha256-ewME0l27ZqfmAwJO4h5biTALc9bDLv7Bl3ftBzBuZwk=",
         "owner": "bats-core",
@@ -465,25 +374,12 @@
       "original": {
         "owner": "bats-core",
         "repo": "bats-assert",
-=======
-        "lastModified": 1649730942,
-        "narHash": "sha256-pV/njieG1tJTsvKEk3Y2dHa46dDBADkfLwrFbb817/s=",
-        "owner": "input-output-hk",
-        "repo": "haskell.nix",
-        "rev": "8a32c395cbebd9c341b18dd4e64030e145f8d593",
-        "type": "github"
-      },
-      "original": {
-        "owner": "input-output-hk",
-        "repo": "haskell.nix",
->>>>>>> d35596dd
         "type": "github"
       }
     },
     "bats-assert_3": {
       "flake": false,
       "locked": {
-<<<<<<< HEAD
         "lastModified": 1636059754,
         "narHash": "sha256-ewME0l27ZqfmAwJO4h5biTALc9bDLv7Bl3ftBzBuZwk=",
         "owner": "bats-core",
@@ -494,37 +390,6 @@
       "original": {
         "owner": "bats-core",
         "repo": "bats-assert",
-=======
-        "lastModified": 1649981543,
-        "narHash": "sha256-g2HWd6+odqUj4Xdb1wipow5F7A21fmuNTXm5NWlU9wk=",
-        "owner": "input-output-hk",
-        "repo": "iohk-nix",
-        "rev": "3b90a1bd7472eb39fd4eba83832310718df58dc4",
-        "type": "github"
-      },
-      "original": {
-        "owner": "input-output-hk",
-        "ref": "marlowe-dev-testnet",
-        "repo": "iohk-nix",
-        "type": "github"
-      }
-    },
-    "naersk": {
-      "inputs": {
-        "nixpkgs": "nixpkgs_5"
-      },
-      "locked": {
-        "lastModified": 1629707199,
-        "narHash": "sha256-sGxlmfp5eXL5sAMNqHSb04Zq6gPl+JeltIZ226OYN0w=",
-        "owner": "nmattia",
-        "repo": "naersk",
-        "rev": "df71f5e4babda41cd919a8684b72218e2e809fa9",
-        "type": "github"
-      },
-      "original": {
-        "owner": "nmattia",
-        "repo": "naersk",
->>>>>>> d35596dd
         "type": "github"
       }
     },
@@ -539,86 +404,8 @@
         "type": "github"
       },
       "original": {
-<<<<<<< HEAD
         "owner": "bats-core",
         "repo": "bats-support",
-=======
-        "owner": "NixOS",
-        "ref": "nixpkgs-unstable",
-        "repo": "nixpkgs",
-        "type": "github"
-      }
-    },
-    "nixpkgs_2": {
-      "locked": {
-        "lastModified": 1643119265,
-        "narHash": "sha256-mmDEctIkHSWcC/HRpeaw6QOe+DbNOSzc0wsXAHOZWwo=",
-        "owner": "NixOS",
-        "repo": "nixpkgs",
-        "rev": "b05d2077ebe219f6a47825767f8bab5c6211d200",
-        "type": "github"
-      },
-      "original": {
-        "id": "nixpkgs",
-        "type": "indirect"
-      }
-    },
-    "nixpkgs_3": {
-      "locked": {
-        "lastModified": 1634301554,
-        "narHash": "sha256-yx2NECo6Jrx8mpvEyeeUb98jxlKXeADdqbWkD05LikE=",
-        "owner": "NixOS",
-        "repo": "nixpkgs",
-        "rev": "7ee297f96d0a1c5008e00015d4f28280545c04eb",
-        "type": "github"
-      },
-      "original": {
-        "id": "nixpkgs",
-        "type": "indirect"
-      }
-    },
-    "nixpkgs_4": {
-      "locked": {
-        "lastModified": 1643119265,
-        "narHash": "sha256-mmDEctIkHSWcC/HRpeaw6QOe+DbNOSzc0wsXAHOZWwo=",
-        "owner": "NixOS",
-        "repo": "nixpkgs",
-        "rev": "b05d2077ebe219f6a47825767f8bab5c6211d200",
-        "type": "github"
-      },
-      "original": {
-        "id": "nixpkgs",
-        "type": "indirect"
-      }
-    },
-    "nixpkgs_5": {
-      "locked": {
-        "lastModified": 1643119265,
-        "narHash": "sha256-mmDEctIkHSWcC/HRpeaw6QOe+DbNOSzc0wsXAHOZWwo=",
-        "owner": "NixOS",
-        "repo": "nixpkgs",
-        "rev": "b05d2077ebe219f6a47825767f8bab5c6211d200",
-        "type": "github"
-      },
-      "original": {
-        "id": "nixpkgs",
-        "type": "indirect"
-      }
-    },
-    "nixpkgs_6": {
-      "locked": {
-        "lastModified": 1642244250,
-        "narHash": "sha256-vWpUEqQdVP4srj+/YLJRTN9vjpTs4je0cdWKXPbDItc=",
-        "owner": "nixos",
-        "repo": "nixpkgs",
-        "rev": "0fd9ee1aa36ce865ad273f4f07fdc093adeb5c00",
-        "type": "github"
-      },
-      "original": {
-        "owner": "nixos",
-        "ref": "nixos-21.05",
-        "repo": "nixpkgs",
->>>>>>> d35596dd
         "type": "github"
       }
     },
@@ -638,63 +425,7 @@
         "type": "github"
       }
     },
-<<<<<<< HEAD
     "bats-support_3": {
-=======
-    "plutus-apps": {
-      "flake": false,
-      "locked": {
-        "lastModified": 1650639146,
-        "narHash": "sha256-BkousDlOZ7WnJJm9A98MKMD7YzBESjY0scm9Nc/4ZAE=",
-        "owner": "input-output-hk",
-        "repo": "plutus-apps",
-        "rev": "682977c8c9fe181a0dc066ac2b40a4b1c1b5072c",
-        "type": "github"
-      },
-      "original": {
-        "owner": "input-output-hk",
-        "repo": "plutus-apps",
-        "rev": "682977c8c9fe181a0dc066ac2b40a4b1c1b5072c",
-        "type": "github"
-      }
-    },
-    "plutus-core": {
-      "flake": false,
-      "locked": {
-        "lastModified": 1660826546,
-        "narHash": "sha256-DPDt6ddCq/C+r6gkfuXdJiN7lzPLEmhOqImT+AqISRo=",
-        "owner": "input-output-hk",
-        "repo": "plutus",
-        "rev": "6ed578b592f46afc0e77f4d19e5955a6eb439ba4",
-        "type": "github"
-      },
-      "original": {
-        "owner": "input-output-hk",
-        "repo": "plutus",
-        "type": "github"
-      }
-    },
-    "pre-commit-hooks": {
-      "inputs": {
-        "flake-utils": "flake-utils_3",
-        "nixpkgs": "nixpkgs_4"
-      },
-      "locked": {
-        "lastModified": 1634595438,
-        "narHash": "sha256-hV9D41fqTateTligwNd9dmJKQ0R0w6RpCN92xR3LhHk=",
-        "owner": "cachix",
-        "repo": "pre-commit-hooks.nix",
-        "rev": "06fa80325b6fe3b28d136071dd0ce55d4817e9fd",
-        "type": "github"
-      },
-      "original": {
-        "owner": "cachix",
-        "repo": "pre-commit-hooks.nix",
-        "type": "github"
-      }
-    },
-    "pre-commit-hooks-nix": {
->>>>>>> d35596dd
       "flake": false,
       "locked": {
         "lastModified": 1548869839,
@@ -710,7 +441,6 @@
         "type": "github"
       }
     },
-<<<<<<< HEAD
     "bitte": {
       "inputs": {
         "agenix": "agenix",
@@ -796,47 +526,6 @@
         "owner": "input-output-hk",
         "repo": "bitte-cells",
         "type": "github"
-=======
-    "rnix-lsp": {
-      "inputs": {
-        "naersk": "naersk",
-        "nixpkgs": "nixpkgs_6",
-        "utils": "utils"
-      },
-      "locked": {
-        "lastModified": 1634449716,
-        "narHash": "sha256-JuRCU4KCIA3/pp8BjHqqF9dj1d2xtpkxKKAtSuOzTIY=",
-        "owner": "nix-community",
-        "repo": "rnix-lsp",
-        "rev": "a2d06d2d2910cbe35b4f323a54ef484f51d71e20",
-        "type": "github"
-      },
-      "original": {
-        "owner": "nix-community",
-        "repo": "rnix-lsp",
-        "type": "github"
-      }
-    },
-    "root": {
-      "inputs": {
-        "actus-tests": "actus-tests",
-        "cardano-repo-tool": "cardano-repo-tool",
-        "easy-purescript-nix": "easy-purescript-nix",
-        "flake-utils": "flake-utils",
-        "gitignore-nix": "gitignore-nix",
-        "hackage-nix": "hackage-nix",
-        "haskell-language-server": "haskell-language-server",
-        "haskell-nix": "haskell-nix",
-        "iohk-nix": "iohk-nix",
-        "nixpkgs": "nixpkgs",
-        "npmlock2nix": "npmlock2nix",
-        "plutus-apps": "plutus-apps",
-        "plutus-core": "plutus-core",
-        "pre-commit-hooks-nix": "pre-commit-hooks-nix",
-        "sphinxcontrib-haddock": "sphinxcontrib-haddock",
-        "stackage-nix": "stackage-nix",
-        "web-common": "web-common"
->>>>>>> d35596dd
       }
     },
     "bitte_2": {
@@ -894,24 +583,15 @@
         "vulnix": "vulnix_2"
       },
       "locked": {
-<<<<<<< HEAD
         "lastModified": 1649886949,
         "narHash": "sha256-tvOo6cTtJGGCCzntAK8L7s6EmQ+PIAdN0wUvnpVFPCs=",
         "owner": "input-output-hk",
         "repo": "bitte",
         "rev": "5df2f7e2cac09f0755dc8615ea0bd3cbc8884cd5",
-=======
-        "lastModified": 1643246130,
-        "narHash": "sha256-Y8f2WPHMtj0P1ptpESaw6XjT7uIT0FXXJBb1L7qd8+Y=",
-        "owner": "input-output-hk",
-        "repo": "stackage.nix",
-        "rev": "9dc4a0b35b0fd0a120f0cfd6a2bc7318a5251ec9",
->>>>>>> d35596dd
-        "type": "github"
-      },
-      "original": {
-        "owner": "input-output-hk",
-<<<<<<< HEAD
+        "type": "github"
+      },
+      "original": {
+        "owner": "input-output-hk",
         "repo": "bitte",
         "type": "github"
       }
@@ -6593,11 +6273,11 @@
     "plutus-core": {
       "flake": false,
       "locked": {
-        "lastModified": 1636924888,
-        "narHash": "sha256-80ReuqPGaZrg6GnvyaG/f2Qn6GheCK9RvYQ63+i/6Ak=",
+        "lastModified": 1660826546,
+        "narHash": "sha256-DPDt6ddCq/C+r6gkfuXdJiN7lzPLEmhOqImT+AqISRo=",
         "owner": "input-output-hk",
         "repo": "plutus",
-        "rev": "2721c59fd2302b75c4138456c29fd5b509e8340a",
+        "rev": "6ed578b592f46afc0e77f4d19e5955a6eb439ba4",
         "type": "github"
       },
       "original": {
@@ -7848,28 +7528,14 @@
         "owner": "numtide",
         "repo": "flake-utils",
         "rev": "bba5dcc8e0b20ab664967ad83d24d64cb64ec4f4",
-=======
-        "repo": "stackage.nix",
-        "type": "github"
-      }
-    },
-    "utils": {
-      "locked": {
-        "lastModified": 1629481132,
-        "narHash": "sha256-JHgasjPR0/J1J3DRm4KxM4zTyAj4IOJY8vIl75v/kPI=",
-        "owner": "numtide",
-        "repo": "flake-utils",
-        "rev": "997f7efcb746a9c140ce1f13c72263189225f482",
->>>>>>> d35596dd
-        "type": "github"
-      },
-      "original": {
-        "owner": "numtide",
-        "repo": "flake-utils",
-        "type": "github"
-      }
-    },
-<<<<<<< HEAD
+        "type": "github"
+      },
+      "original": {
+        "owner": "numtide",
+        "repo": "flake-utils",
+        "type": "github"
+      }
+    },
     "utils_8": {
       "locked": {
         "lastModified": 1633020561,
@@ -8035,28 +7701,6 @@
       "original": {
         "owner": "divnix",
         "repo": "yants",
-=======
-    "web-common": {
-      "inputs": {
-        "easy-purescript-nix-source": "easy-purescript-nix-source",
-        "flake-utils": "flake-utils_2",
-        "gitignore": "gitignore",
-        "nixpkgs": "nixpkgs_3",
-        "pre-commit-hooks": "pre-commit-hooks",
-        "rnix-lsp": "rnix-lsp"
-      },
-      "locked": {
-        "lastModified": 1642002017,
-        "narHash": "sha256-jya3jNTLR6WflV1r46UCsU2DY5vzyB5br4lgKYeN8M4=",
-        "owner": "input-output-hk",
-        "repo": "purescript-web-common",
-        "rev": "ce0aa8a99e830b7c709612ecfae1c4095c9d7ecd",
-        "type": "github"
-      },
-      "original": {
-        "owner": "input-output-hk",
-        "repo": "purescript-web-common",
->>>>>>> d35596dd
         "type": "github"
       }
     }
