{
  "nodes": {
    "HTTP": {
      "flake": false,
      "locked": {
        "lastModified": 1451647621,
        "narHash": "sha256-oHIyw3x0iKBexEo49YeUDV1k74ZtyYKGR2gNJXXRxts=",
        "owner": "phadej",
        "repo": "HTTP",
        "rev": "9bc0996d412fef1787449d841277ef663ad9a915",
        "type": "github"
      },
      "original": {
        "owner": "phadej",
        "repo": "HTTP",
        "type": "github"
      }
    },
    "actus-tests": {
      "flake": false,
      "locked": {
        "lastModified": 1622458452,
        "narHash": "sha256-/Rwv1d2rOfAl3EFaUi6gj4df3xbL0e8Vc5AezqspnBg=",
        "owner": "actusfrf",
        "repo": "actus-tests",
        "rev": "acfaab81a2eac8334dda0ac01edff89f3271e4df",
        "type": "github"
      },
      "original": {
        "owner": "actusfrf",
        "repo": "actus-tests",
        "type": "github"
      }
    },
    "cabal-32": {
      "flake": false,
      "locked": {
        "lastModified": 1603716527,
        "narHash": "sha256-X0TFfdD4KZpwl0Zr6x+PLxUt/VyKQfX7ylXHdmZIL+w=",
        "owner": "haskell",
        "repo": "cabal",
        "rev": "48bf10787e27364730dd37a42b603cee8d6af7ee",
        "type": "github"
      },
      "original": {
        "owner": "haskell",
        "ref": "3.2",
        "repo": "cabal",
        "type": "github"
      }
    },
    "cabal-34": {
      "flake": false,
      "locked": {
        "lastModified": 1640353650,
        "narHash": "sha256-N1t6M3/wqj90AEdRkeC8i923gQYUpzSr8b40qVOZ1Rk=",
        "owner": "haskell",
        "repo": "cabal",
        "rev": "942639c18c0cd8ec53e0a6f8d120091af35312cd",
        "type": "github"
      },
      "original": {
        "owner": "haskell",
        "ref": "3.4",
        "repo": "cabal",
        "type": "github"
      }
    },
    "cabal-36": {
      "flake": false,
      "locked": {
        "lastModified": 1641652457,
        "narHash": "sha256-BlFPKP4C4HRUJeAbdembX1Rms1LD380q9s0qVDeoAak=",
        "owner": "haskell",
        "repo": "cabal",
        "rev": "f27667f8ec360c475027dcaee0138c937477b070",
        "type": "github"
      },
      "original": {
        "owner": "haskell",
        "ref": "3.6",
        "repo": "cabal",
        "type": "github"
      }
    },
    "cardano-repo-tool": {
      "flake": false,
      "locked": {
        "lastModified": 1624584417,
        "narHash": "sha256-YSepT97PagR/1jTYV/Yer8a2GjFe9+tTwaTCHxuK50M=",
        "owner": "input-output-hk",
        "repo": "cardano-repo-tool",
        "rev": "30e826ed8f00e3e154453b122a6f3d779b2f73ec",
        "type": "github"
      },
      "original": {
        "owner": "input-output-hk",
        "repo": "cardano-repo-tool",
        "type": "github"
      }
    },
<<<<<<< HEAD
    "cardano-shell": {
      "flake": false,
      "locked": {
        "lastModified": 1608537748,
        "narHash": "sha256-PulY1GfiMgKVnBci3ex4ptk2UNYMXqGjJOxcPy2KYT4=",
        "owner": "input-output-hk",
        "repo": "cardano-shell",
        "rev": "9392c75087cb9a3d453998f4230930dea3a95725",
        "type": "github"
      },
      "original": {
        "owner": "input-output-hk",
        "repo": "cardano-shell",
        "type": "github"
      }
    },
    "easy-purescript-nix": {
=======
    "cardano-world": {
>>>>>>> 03805779
      "flake": false,
      "locked": {
        "lastModified": 1660852763,
        "narHash": "sha256-nwTL8wOi5ohFSelNLIE3IF17hrIfdYYA1JSxca16OWA=",
        "owner": "input-output-hk",
        "repo": "cardano-world",
        "rev": "c98f0992657f2924feecb0847c974203f05b3a41",
        "type": "github"
      },
      "original": {
        "owner": "input-output-hk",
        "repo": "cardano-world",
        "type": "github"
      }
    },
    "flake-utils": {
      "locked": {
        "lastModified": 1620759905,
        "narHash": "sha256-WiyWawrgmyN0EdmiHyG2V+fqReiVi8bM9cRdMaKQOFg=",
        "owner": "numtide",
        "repo": "flake-utils",
        "rev": "b543720b25df6ffdfcf9227afafc5b8c1fabfae8",
        "type": "github"
      },
      "original": {
        "owner": "numtide",
        "repo": "flake-utils",
        "type": "github"
      }
    },
<<<<<<< HEAD
    "flake-utils_2": {
      "locked": {
        "lastModified": 1644229661,
        "narHash": "sha256-1YdnJAsNy69bpcjuoKdOYQX0YxZBiCYZo4Twxerqv7k=",
        "owner": "numtide",
        "repo": "flake-utils",
        "rev": "3cecb5b042f7f209c56ffd8371b2711a290ec797",
        "type": "github"
      },
      "original": {
        "owner": "numtide",
        "repo": "flake-utils",
        "type": "github"
      }
    },
    "flake-utils_3": {
      "locked": {
        "lastModified": 1631561581,
        "narHash": "sha256-3VQMV5zvxaVLvqqUrNz3iJelLw30mIVSfZmAaauM3dA=",
        "owner": "numtide",
        "repo": "flake-utils",
        "rev": "7e5bf3925f6fbdfaf50a2a7ca0be2879c4261d19",
        "type": "github"
      },
      "original": {
        "owner": "numtide",
        "repo": "flake-utils",
        "type": "github"
      }
    },
    "flake-utils_4": {
      "locked": {
        "lastModified": 1619345332,
        "narHash": "sha256-qHnQkEp1uklKTpx3MvKtY6xzgcqXDsz5nLilbbuL+3A=",
        "owner": "numtide",
        "repo": "flake-utils",
        "rev": "2ebf2558e5bf978c7fb8ea927dfaed8fefab2e28",
        "type": "github"
      },
      "original": {
        "owner": "numtide",
        "repo": "flake-utils",
        "type": "github"
      }
    },
    "ghc-8.6.5-iohk": {
      "flake": false,
      "locked": {
        "lastModified": 1600920045,
        "narHash": "sha256-DO6kxJz248djebZLpSzTGD6s8WRpNI9BTwUeOf5RwY8=",
        "owner": "input-output-hk",
        "repo": "ghc",
        "rev": "95713a6ecce4551240da7c96b6176f980af75cae",
        "type": "github"
      },
      "original": {
        "owner": "input-output-hk",
        "ref": "release/8.6.5-iohk",
        "repo": "ghc",
        "type": "github"
      }
    },
    "gitignore": {
      "inputs": {
        "nixpkgs": "nixpkgs_2"
      },
      "locked": {
        "lastModified": 1634151530,
        "narHash": "sha256-l1wnu/jSxhj6+MGurKupKkWZh3Om/6FuYc/FdSlkyRI=",
        "owner": "hercules-ci",
        "repo": "gitignore.nix",
        "rev": "9e80c4d83026fa6548bc53b1a6fab8549a6991f6",
        "type": "github"
      },
      "original": {
        "owner": "hercules-ci",
        "repo": "gitignore.nix",
        "type": "github"
      }
    },
=======
>>>>>>> 03805779
    "gitignore-nix": {
      "flake": false,
      "locked": {
        "lastModified": 1611672876,
        "narHash": "sha256-qHu3uZ/o9jBHiA3MEKHJ06k7w4heOhA+4HCSIvflRxo=",
        "owner": "hercules-ci",
        "repo": "gitignore.nix",
        "rev": "211907489e9f198594c0eb0ca9256a1949c9d412",
        "type": "github"
      },
      "original": {
        "owner": "hercules-ci",
        "repo": "gitignore.nix",
        "type": "github"
      }
    },
    "hackage": {
      "flake": false,
      "locked": {
        "lastModified": 1661130976,
        "narHash": "sha256-6eTbXPY0ZPKC32xi1KVHsqM+QC34LpQnM1He9tygBQY=",
        "owner": "input-output-hk",
        "repo": "hackage.nix",
        "rev": "14df7a1e633059997ecd3182d8272a1f13e99c62",
        "type": "github"
      },
      "original": {
        "owner": "input-output-hk",
        "repo": "hackage.nix",
        "type": "github"
      }
    },
    "haskell-language-server": {
      "flake": false,
      "locked": {
        "lastModified": 1627623934,
        "narHash": "sha256-RjPRzpcfL2UNGp2IYEh3rIrBeSnpdafdJhMAvrtXrbA=",
        "owner": "haskell",
        "repo": "haskell-language-server",
        "rev": "e7c5e90b6df5dff2760d76169eddaea3bdd6a831",
        "type": "github"
      },
      "original": {
        "owner": "haskell",
        "ref": "1.3.0",
        "repo": "haskell-language-server",
        "type": "github"
      }
    },
    "haskell-nix": {
      "inputs": {
        "HTTP": "HTTP",
        "cabal-32": "cabal-32",
        "cabal-34": "cabal-34",
        "cabal-36": "cabal-36",
        "cardano-shell": "cardano-shell",
        "flake-utils": "flake-utils_2",
        "ghc-8.6.5-iohk": "ghc-8.6.5-iohk",
        "hackage": "hackage",
        "hpc-coveralls": "hpc-coveralls",
        "hydra": "hydra",
        "nix-tools": "nix-tools",
        "nixpkgs": [
          "haskell-nix",
          "nixpkgs-unstable"
        ],
        "nixpkgs-2003": "nixpkgs-2003",
        "nixpkgs-2105": "nixpkgs-2105",
        "nixpkgs-2111": "nixpkgs-2111",
        "nixpkgs-2205": "nixpkgs-2205",
        "nixpkgs-unstable": "nixpkgs-unstable",
        "old-ghc-nix": "old-ghc-nix",
        "stackage": "stackage"
      },
      "locked": {
        "lastModified": 1661452716,
        "narHash": "sha256-dUsWVbPpFmI9ahTuhZGUHGFZYCsruF8OUnzlz/aIF4U=",
        "owner": "input-output-hk",
        "repo": "haskell.nix",
        "rev": "2fbc0266ff4bc8af34562748ed0a670032061e96",
        "type": "github"
      },
      "original": {
        "owner": "input-output-hk",
        "repo": "haskell.nix",
        "type": "github"
      }
    },
    "hpc-coveralls": {
      "flake": false,
      "locked": {
        "lastModified": 1607498076,
        "narHash": "sha256-8uqsEtivphgZWYeUo5RDUhp6bO9j2vaaProQxHBltQk=",
        "owner": "sevanspowell",
        "repo": "hpc-coveralls",
        "rev": "14df0f7d229f4cd2e79f8eabb1a740097fdfa430",
        "type": "github"
      },
      "original": {
        "owner": "sevanspowell",
        "repo": "hpc-coveralls",
        "type": "github"
      }
    },
    "hydra": {
      "inputs": {
        "nix": "nix",
        "nixpkgs": [
          "haskell-nix",
          "hydra",
          "nix",
          "nixpkgs"
        ]
      },
      "locked": {
        "lastModified": 1646878427,
        "narHash": "sha256-KtbrofMtN8GlM7D+n90kixr7QpSlVmdN+vK5CA/aRzc=",
        "owner": "NixOS",
        "repo": "hydra",
        "rev": "28b682b85b7efc5cf7974065792a1f22203a5927",
        "type": "github"
      },
      "original": {
        "id": "hydra",
        "type": "indirect"
      }
    },
    "iohk-nix": {
      "flake": false,
      "locked": {
        "lastModified": 1649981543,
        "narHash": "sha256-g2HWd6+odqUj4Xdb1wipow5F7A21fmuNTXm5NWlU9wk=",
        "owner": "input-output-hk",
        "repo": "iohk-nix",
        "rev": "3b90a1bd7472eb39fd4eba83832310718df58dc4",
        "type": "github"
      },
      "original": {
        "owner": "input-output-hk",
        "ref": "marlowe-dev-testnet",
        "repo": "iohk-nix",
        "type": "github"
      }
    },
<<<<<<< HEAD
    "lowdown-src": {
      "flake": false,
      "locked": {
        "lastModified": 1633514407,
        "narHash": "sha256-Dw32tiMjdK9t3ETl5fzGrutQTzh2rufgZV4A/BbxuD4=",
        "owner": "kristapsdz",
        "repo": "lowdown",
        "rev": "d2c2b44ff6c27b936ec27358a2653caaef8f73b8",
        "type": "github"
      },
      "original": {
        "owner": "kristapsdz",
        "repo": "lowdown",
        "type": "github"
      }
    },
    "naersk": {
      "inputs": {
        "nixpkgs": "nixpkgs_5"
      },
      "locked": {
        "lastModified": 1629707199,
        "narHash": "sha256-sGxlmfp5eXL5sAMNqHSb04Zq6gPl+JeltIZ226OYN0w=",
        "owner": "nmattia",
        "repo": "naersk",
        "rev": "df71f5e4babda41cd919a8684b72218e2e809fa9",
        "type": "github"
      },
      "original": {
        "owner": "nmattia",
        "repo": "naersk",
        "type": "github"
      }
    },
    "nix": {
      "inputs": {
        "lowdown-src": "lowdown-src",
        "nixpkgs": "nixpkgs",
        "nixpkgs-regression": "nixpkgs-regression"
      },
      "locked": {
        "lastModified": 1643066034,
        "narHash": "sha256-xEPeMcNJVOeZtoN+d+aRwolpW8mFSEQx76HTRdlhPhg=",
        "owner": "NixOS",
        "repo": "nix",
        "rev": "a1cd7e58606a41fcf62bf8637804cf8306f17f62",
        "type": "github"
      },
      "original": {
        "owner": "NixOS",
        "ref": "2.6.0",
        "repo": "nix",
        "type": "github"
      }
    },
    "nix-tools": {
      "flake": false,
      "locked": {
        "lastModified": 1659569011,
        "narHash": "sha256-wHS0H5+TERmDnPCfzH4A+rSR5TvjYMWus9BNeNAMyUM=",
        "owner": "input-output-hk",
        "repo": "nix-tools",
        "rev": "555d57e1ea81b79945f2608aa261df20f6b602a5",
        "type": "github"
      },
      "original": {
        "owner": "input-output-hk",
        "repo": "nix-tools",
        "type": "github"
      }
    },
    "nixpkgs": {
      "locked": {
        "lastModified": 1632864508,
        "narHash": "sha256-d127FIvGR41XbVRDPVvozUPQ/uRHbHwvfyKHwEt5xFM=",
        "owner": "NixOS",
        "repo": "nixpkgs",
        "rev": "82891b5e2c2359d7e58d08849e4c89511ab94234",
        "type": "github"
      },
      "original": {
        "id": "nixpkgs",
        "ref": "nixos-21.05-small",
        "type": "indirect"
      }
    },
    "nixpkgs-2003": {
      "locked": {
        "lastModified": 1620055814,
        "narHash": "sha256-8LEHoYSJiL901bTMVatq+rf8y7QtWuZhwwpKE2fyaRY=",
        "owner": "NixOS",
        "repo": "nixpkgs",
        "rev": "1db42b7fe3878f3f5f7a4f2dc210772fd080e205",
        "type": "github"
      },
      "original": {
        "owner": "NixOS",
        "ref": "nixpkgs-20.03-darwin",
        "repo": "nixpkgs",
        "type": "github"
      }
    },
    "nixpkgs-2105": {
      "locked": {
        "lastModified": 1655034179,
        "narHash": "sha256-rf1/7AbzuYDw6+8Xvvf3PtEOygymLBrFsFxvext5ZjI=",
        "owner": "NixOS",
        "repo": "nixpkgs",
        "rev": "046ee4af7a9f016a364f8f78eeaa356ba524ac31",
        "type": "github"
      },
      "original": {
        "owner": "NixOS",
        "ref": "nixpkgs-21.05-darwin",
        "repo": "nixpkgs",
        "type": "github"
      }
    },
    "nixpkgs-2111": {
      "locked": {
        "lastModified": 1656782578,
        "narHash": "sha256-1eMCBEqJplPotTo/SZ/t5HU6Sf2I8qKlZi9MX7jv9fw=",
        "owner": "NixOS",
        "repo": "nixpkgs",
        "rev": "573603b7fdb9feb0eb8efc16ee18a015c667ab1b",
        "type": "github"
      },
      "original": {
        "owner": "NixOS",
        "ref": "nixpkgs-21.11-darwin",
        "repo": "nixpkgs",
        "type": "github"
      }
    },
    "nixpkgs-2205": {
      "locked": {
        "lastModified": 1657876628,
        "narHash": "sha256-URmf0O2cQ/3heg2DJOeLyU/JmfVMqG4X5t9crQXMaeY=",
        "owner": "NixOS",
        "repo": "nixpkgs",
        "rev": "549d82bdd40f760a438c3c3497c1c61160f3de55",
        "type": "github"
      },
      "original": {
        "owner": "NixOS",
        "ref": "nixpkgs-22.05-darwin",
        "repo": "nixpkgs",
        "type": "github"
      }
    },
    "nixpkgs-regression": {
      "locked": {
        "lastModified": 1643052045,
        "narHash": "sha256-uGJ0VXIhWKGXxkeNnq4TvV3CIOkUJ3PAoLZ3HMzNVMw=",
        "owner": "NixOS",
        "repo": "nixpkgs",
        "rev": "215d4d0fd80ca5163643b03a33fde804a29cc1e2",
        "type": "github"
      },
      "original": {
        "id": "nixpkgs",
        "rev": "215d4d0fd80ca5163643b03a33fde804a29cc1e2",
        "type": "indirect"
      }
    },
    "nixpkgs-unstable": {
      "locked": {
        "lastModified": 1657888067,
        "narHash": "sha256-GnwJoFBTPfW3+mz7QEeJEEQ9OMHZOiIJ/qDhZxrlKh8=",
        "owner": "NixOS",
        "repo": "nixpkgs",
        "rev": "65fae659e31098ca4ac825a6fef26d890aaf3f4e",
=======
    "nixpkgs": {
      "locked": {
        "lastModified": 1644486793,
        "narHash": "sha256-EeijR4guVHgVv+JpOX3cQO+1XdrkJfGmiJ9XVsVU530=",
        "owner": "NixOS",
        "repo": "nixpkgs",
        "rev": "1882c6b7368fd284ad01b0a5b5601ef136321292",
>>>>>>> 03805779
        "type": "github"
      },
      "original": {
        "owner": "NixOS",
        "ref": "nixpkgs-unstable",
        "repo": "nixpkgs",
        "type": "github"
      }
    },
    "npmlock2nix": {
      "flake": false,
      "locked": {
        "lastModified": 1628944002,
        "narHash": "sha256-eRTG5eWjFN6i0CIPbt5XSeYjvIJ3nsmuS/5ggCVAMXg=",
        "owner": "tweag",
        "repo": "npmlock2nix",
        "rev": "bf6515b9614645429e1f1846ce07c31f5879e45f",
        "type": "github"
      },
      "original": {
        "owner": "tweag",
        "repo": "npmlock2nix",
        "type": "github"
      }
    },
<<<<<<< HEAD
    "old-ghc-nix": {
      "flake": false,
      "locked": {
        "lastModified": 1631092763,
        "narHash": "sha256-sIKgO+z7tj4lw3u6oBZxqIhDrzSkvpHtv0Kki+lh9Fg=",
        "owner": "angerman",
        "repo": "old-ghc-nix",
        "rev": "af48a7a7353e418119b6dfe3cd1463a657f342b8",
        "type": "github"
      },
      "original": {
        "owner": "angerman",
        "ref": "master",
        "repo": "old-ghc-nix",
        "type": "github"
      }
    },
    "plutus-apps": {
      "flake": false,
      "locked": {
        "lastModified": 1650639146,
        "narHash": "sha256-BkousDlOZ7WnJJm9A98MKMD7YzBESjY0scm9Nc/4ZAE=",
        "owner": "input-output-hk",
        "repo": "plutus-apps",
        "rev": "682977c8c9fe181a0dc066ac2b40a4b1c1b5072c",
        "type": "github"
      },
      "original": {
        "owner": "input-output-hk",
        "repo": "plutus-apps",
        "rev": "682977c8c9fe181a0dc066ac2b40a4b1c1b5072c",
        "type": "github"
      }
    },
=======
>>>>>>> 03805779
    "plutus-core": {
      "flake": false,
      "locked": {
        "lastModified": 1636924888,
        "narHash": "sha256-80ReuqPGaZrg6GnvyaG/f2Qn6GheCK9RvYQ63+i/6Ak=",
        "owner": "input-output-hk",
        "repo": "plutus",
        "rev": "2721c59fd2302b75c4138456c29fd5b509e8340a",
        "type": "github"
      },
      "original": {
        "owner": "input-output-hk",
        "repo": "plutus",
        "type": "github"
      }
    },
<<<<<<< HEAD
    "pre-commit-hooks": {
      "inputs": {
        "flake-utils": "flake-utils_4",
        "nixpkgs": "nixpkgs_4"
      },
      "locked": {
        "lastModified": 1634595438,
        "narHash": "sha256-hV9D41fqTateTligwNd9dmJKQ0R0w6RpCN92xR3LhHk=",
        "owner": "cachix",
        "repo": "pre-commit-hooks.nix",
        "rev": "06fa80325b6fe3b28d136071dd0ce55d4817e9fd",
        "type": "github"
      },
      "original": {
        "owner": "cachix",
        "repo": "pre-commit-hooks.nix",
        "type": "github"
      }
    },
=======
>>>>>>> 03805779
    "pre-commit-hooks-nix": {
      "flake": false,
      "locked": {
        "lastModified": 1624971177,
        "narHash": "sha256-Amf/nBj1E77RmbSSmV+hg6YOpR+rddCbbVgo5C7BS0I=",
        "owner": "cachix",
        "repo": "pre-commit-hooks.nix",
        "rev": "397f0713d007250a2c7a745e555fa16c5dc8cadb",
        "type": "github"
      },
      "original": {
        "owner": "cachix",
        "repo": "pre-commit-hooks.nix",
        "type": "github"
      }
    },
    "root": {
      "inputs": {
        "actus-tests": "actus-tests",
        "cardano-repo-tool": "cardano-repo-tool",
        "cardano-world": "cardano-world",
        "flake-utils": "flake-utils",
        "gitignore-nix": "gitignore-nix",
        "haskell-language-server": "haskell-language-server",
        "haskell-nix": "haskell-nix",
        "iohk-nix": "iohk-nix",
        "nixpkgs": [
          "haskell-nix",
          "nixpkgs-2205"
        ],
        "npmlock2nix": "npmlock2nix",
        "plutus-core": "plutus-core",
        "pre-commit-hooks-nix": "pre-commit-hooks-nix",
        "sphinxcontrib-haddock": "sphinxcontrib-haddock",
<<<<<<< HEAD
        "web-common": "web-common"
=======
        "stackage-nix": "stackage-nix"
>>>>>>> 03805779
      }
    },
    "sphinxcontrib-haddock": {
      "flake": false,
      "locked": {
        "lastModified": 1594136664,
        "narHash": "sha256-O9YT3iCUBHP3CEF88VDLLCO2HSP3HqkNA2q2939RnVY=",
        "owner": "michaelpj",
        "repo": "sphinxcontrib-haddock",
        "rev": "f3956b3256962b2d27d5a4e96edb7951acf5de34",
        "type": "github"
      },
      "original": {
        "owner": "michaelpj",
        "repo": "sphinxcontrib-haddock",
        "type": "github"
      }
    },
    "stackage": {
      "flake": false,
      "locked": {
        "lastModified": 1661044553,
        "narHash": "sha256-a/RFN+0b4iv30IPJ8wsiod3R+A1jEAj7lhR5G/F/+JY=",
        "owner": "input-output-hk",
        "repo": "stackage.nix",
        "rev": "e26c8280c6adf0e8bc9bb90b81d017cd29c590bd",
        "type": "github"
      },
      "original": {
        "owner": "input-output-hk",
        "repo": "stackage.nix",
        "type": "github"
      }
<<<<<<< HEAD
    },
    "utils": {
      "locked": {
        "lastModified": 1629481132,
        "narHash": "sha256-JHgasjPR0/J1J3DRm4KxM4zTyAj4IOJY8vIl75v/kPI=",
        "owner": "numtide",
        "repo": "flake-utils",
        "rev": "997f7efcb746a9c140ce1f13c72263189225f482",
        "type": "github"
      },
      "original": {
        "owner": "numtide",
        "repo": "flake-utils",
        "type": "github"
      }
    },
    "web-common": {
      "inputs": {
        "easy-purescript-nix-source": "easy-purescript-nix-source",
        "flake-utils": "flake-utils_3",
        "gitignore": "gitignore",
        "nixpkgs": "nixpkgs_3",
        "pre-commit-hooks": "pre-commit-hooks",
        "rnix-lsp": "rnix-lsp"
      },
      "locked": {
        "lastModified": 1642002017,
        "narHash": "sha256-jya3jNTLR6WflV1r46UCsU2DY5vzyB5br4lgKYeN8M4=",
        "owner": "input-output-hk",
        "repo": "purescript-web-common",
        "rev": "ce0aa8a99e830b7c709612ecfae1c4095c9d7ecd",
        "type": "github"
      },
      "original": {
        "owner": "input-output-hk",
        "repo": "purescript-web-common",
        "type": "github"
      }
=======
>>>>>>> 03805779
    }
  },
  "root": "root",
  "version": 7
}<|MERGE_RESOLUTION|>--- conflicted
+++ resolved
@@ -99,7 +99,6 @@
         "type": "github"
       }
     },
-<<<<<<< HEAD
     "cardano-shell": {
       "flake": false,
       "locked": {
@@ -116,10 +115,7 @@
         "type": "github"
       }
     },
-    "easy-purescript-nix": {
-=======
     "cardano-world": {
->>>>>>> 03805779
       "flake": false,
       "locked": {
         "lastModified": 1660852763,
@@ -150,7 +146,6 @@
         "type": "github"
       }
     },
-<<<<<<< HEAD
     "flake-utils_2": {
       "locked": {
         "lastModified": 1644229661,
@@ -166,36 +161,6 @@
         "type": "github"
       }
     },
-    "flake-utils_3": {
-      "locked": {
-        "lastModified": 1631561581,
-        "narHash": "sha256-3VQMV5zvxaVLvqqUrNz3iJelLw30mIVSfZmAaauM3dA=",
-        "owner": "numtide",
-        "repo": "flake-utils",
-        "rev": "7e5bf3925f6fbdfaf50a2a7ca0be2879c4261d19",
-        "type": "github"
-      },
-      "original": {
-        "owner": "numtide",
-        "repo": "flake-utils",
-        "type": "github"
-      }
-    },
-    "flake-utils_4": {
-      "locked": {
-        "lastModified": 1619345332,
-        "narHash": "sha256-qHnQkEp1uklKTpx3MvKtY6xzgcqXDsz5nLilbbuL+3A=",
-        "owner": "numtide",
-        "repo": "flake-utils",
-        "rev": "2ebf2558e5bf978c7fb8ea927dfaed8fefab2e28",
-        "type": "github"
-      },
-      "original": {
-        "owner": "numtide",
-        "repo": "flake-utils",
-        "type": "github"
-      }
-    },
     "ghc-8.6.5-iohk": {
       "flake": false,
       "locked": {
@@ -213,26 +178,6 @@
         "type": "github"
       }
     },
-    "gitignore": {
-      "inputs": {
-        "nixpkgs": "nixpkgs_2"
-      },
-      "locked": {
-        "lastModified": 1634151530,
-        "narHash": "sha256-l1wnu/jSxhj6+MGurKupKkWZh3Om/6FuYc/FdSlkyRI=",
-        "owner": "hercules-ci",
-        "repo": "gitignore.nix",
-        "rev": "9e80c4d83026fa6548bc53b1a6fab8549a6991f6",
-        "type": "github"
-      },
-      "original": {
-        "owner": "hercules-ci",
-        "repo": "gitignore.nix",
-        "type": "github"
-      }
-    },
-=======
->>>>>>> 03805779
     "gitignore-nix": {
       "flake": false,
       "locked": {
@@ -377,7 +322,6 @@
         "type": "github"
       }
     },
-<<<<<<< HEAD
     "lowdown-src": {
       "flake": false,
       "locked": {
@@ -394,24 +338,6 @@
         "type": "github"
       }
     },
-    "naersk": {
-      "inputs": {
-        "nixpkgs": "nixpkgs_5"
-      },
-      "locked": {
-        "lastModified": 1629707199,
-        "narHash": "sha256-sGxlmfp5eXL5sAMNqHSb04Zq6gPl+JeltIZ226OYN0w=",
-        "owner": "nmattia",
-        "repo": "naersk",
-        "rev": "df71f5e4babda41cd919a8684b72218e2e809fa9",
-        "type": "github"
-      },
-      "original": {
-        "owner": "nmattia",
-        "repo": "naersk",
-        "type": "github"
-      }
-    },
     "nix": {
       "inputs": {
         "lowdown-src": "lowdown-src",
@@ -550,15 +476,6 @@
         "owner": "NixOS",
         "repo": "nixpkgs",
         "rev": "65fae659e31098ca4ac825a6fef26d890aaf3f4e",
-=======
-    "nixpkgs": {
-      "locked": {
-        "lastModified": 1644486793,
-        "narHash": "sha256-EeijR4guVHgVv+JpOX3cQO+1XdrkJfGmiJ9XVsVU530=",
-        "owner": "NixOS",
-        "repo": "nixpkgs",
-        "rev": "1882c6b7368fd284ad01b0a5b5601ef136321292",
->>>>>>> 03805779
         "type": "github"
       },
       "original": {
@@ -584,7 +501,6 @@
         "type": "github"
       }
     },
-<<<<<<< HEAD
     "old-ghc-nix": {
       "flake": false,
       "locked": {
@@ -602,25 +518,6 @@
         "type": "github"
       }
     },
-    "plutus-apps": {
-      "flake": false,
-      "locked": {
-        "lastModified": 1650639146,
-        "narHash": "sha256-BkousDlOZ7WnJJm9A98MKMD7YzBESjY0scm9Nc/4ZAE=",
-        "owner": "input-output-hk",
-        "repo": "plutus-apps",
-        "rev": "682977c8c9fe181a0dc066ac2b40a4b1c1b5072c",
-        "type": "github"
-      },
-      "original": {
-        "owner": "input-output-hk",
-        "repo": "plutus-apps",
-        "rev": "682977c8c9fe181a0dc066ac2b40a4b1c1b5072c",
-        "type": "github"
-      }
-    },
-=======
->>>>>>> 03805779
     "plutus-core": {
       "flake": false,
       "locked": {
@@ -637,28 +534,6 @@
         "type": "github"
       }
     },
-<<<<<<< HEAD
-    "pre-commit-hooks": {
-      "inputs": {
-        "flake-utils": "flake-utils_4",
-        "nixpkgs": "nixpkgs_4"
-      },
-      "locked": {
-        "lastModified": 1634595438,
-        "narHash": "sha256-hV9D41fqTateTligwNd9dmJKQ0R0w6RpCN92xR3LhHk=",
-        "owner": "cachix",
-        "repo": "pre-commit-hooks.nix",
-        "rev": "06fa80325b6fe3b28d136071dd0ce55d4817e9fd",
-        "type": "github"
-      },
-      "original": {
-        "owner": "cachix",
-        "repo": "pre-commit-hooks.nix",
-        "type": "github"
-      }
-    },
-=======
->>>>>>> 03805779
     "pre-commit-hooks-nix": {
       "flake": false,
       "locked": {
@@ -692,12 +567,7 @@
         "npmlock2nix": "npmlock2nix",
         "plutus-core": "plutus-core",
         "pre-commit-hooks-nix": "pre-commit-hooks-nix",
-        "sphinxcontrib-haddock": "sphinxcontrib-haddock",
-<<<<<<< HEAD
-        "web-common": "web-common"
-=======
-        "stackage-nix": "stackage-nix"
->>>>>>> 03805779
+        "sphinxcontrib-haddock": "sphinxcontrib-haddock"
       }
     },
     "sphinxcontrib-haddock": {
@@ -731,47 +601,6 @@
         "repo": "stackage.nix",
         "type": "github"
       }
-<<<<<<< HEAD
-    },
-    "utils": {
-      "locked": {
-        "lastModified": 1629481132,
-        "narHash": "sha256-JHgasjPR0/J1J3DRm4KxM4zTyAj4IOJY8vIl75v/kPI=",
-        "owner": "numtide",
-        "repo": "flake-utils",
-        "rev": "997f7efcb746a9c140ce1f13c72263189225f482",
-        "type": "github"
-      },
-      "original": {
-        "owner": "numtide",
-        "repo": "flake-utils",
-        "type": "github"
-      }
-    },
-    "web-common": {
-      "inputs": {
-        "easy-purescript-nix-source": "easy-purescript-nix-source",
-        "flake-utils": "flake-utils_3",
-        "gitignore": "gitignore",
-        "nixpkgs": "nixpkgs_3",
-        "pre-commit-hooks": "pre-commit-hooks",
-        "rnix-lsp": "rnix-lsp"
-      },
-      "locked": {
-        "lastModified": 1642002017,
-        "narHash": "sha256-jya3jNTLR6WflV1r46UCsU2DY5vzyB5br4lgKYeN8M4=",
-        "owner": "input-output-hk",
-        "repo": "purescript-web-common",
-        "rev": "ce0aa8a99e830b7c709612ecfae1c4095c9d7ecd",
-        "type": "github"
-      },
-      "original": {
-        "owner": "input-output-hk",
-        "repo": "purescript-web-common",
-        "type": "github"
-      }
-=======
->>>>>>> 03805779
     }
   },
   "root": "root",
