{
  description = "Marlowe Cardano implementation";

  inputs = {
    flake-utils.url = "github:numtide/flake-utils";

<<<<<<< HEAD
    nixpkgs.follows = "haskell-nix/nixpkgs-2205";

    haskell-nix.url = "github:input-output-hk/haskell.nix";

=======
    # We intentionally import nixpkgs and haskell.nix as non-flakes, to match the
    # flake-free normal build workflow exactly.
    # Currently the pinned version follows cardano-node/flake.lock `nixpkgs-unstable`.
    nixpkgs = {
      type = "github";
      owner = "NixOS";
      repo = "nixpkgs";
      ref = "nixpkgs-unstable";
      flake = false;
    };
    haskell-nix = {
      url = "github:input-output-hk/haskell.nix";
      flake = false;
    };
>>>>>>> 03805779
    actus-tests = {
      url = "github:actusfrf/actus-tests";
      flake = false;
    };
    cardano-repo-tool = {
      url = "github:input-output-hk/cardano-repo-tool";
      flake = false;
    };
    gitignore-nix = {
      url = "github:hercules-ci/gitignore.nix";
      flake = false;
    };
    haskell-language-server = {
      # Pinned to a release
      url = "github:haskell/haskell-language-server?ref=1.3.0";
      flake = false;
    };
    npmlock2nix = {
      url = "github:tweag/npmlock2nix";
      flake = false;
    };
    iohk-nix = {
      url = "github:input-output-hk/iohk-nix/marlowe-dev-testnet";
      flake = false;
    };
    cardano-world = {
      url = "github:input-output-hk/cardano-world";
      flake = false;
    };
    plutus-core = {
      url = "github:input-output-hk/plutus";
      flake = false;
    };
    pre-commit-hooks-nix = {
      url = "github:cachix/pre-commit-hooks.nix";
      flake = false;
    };
    sphinxcontrib-haddock = {
      url = "github:michaelpj/sphinxcontrib-haddock";
      flake = false;
    };
<<<<<<< HEAD
    web-common = {
      url = "github:input-output-hk/purescript-web-common";
      flake = true;
=======
    stackage-nix = {
      url = "github:input-output-hk/stackage.nix";
      flake = false;
>>>>>>> 03805779
    };
  };

  outputs = { self, flake-utils, ... }@inputs:
    let
      systems = [ "x86_64-linux" "x86_64-darwin" ];
    in
    (flake-utils.lib.eachSystem systems (system:
      let
        packages = self.internal.packagesFun { inherit system; };
        packagesProf = self.internal.packagesFun { inherit system; enableHaskellProfiling = true; };
      in
      {
        inherit packages;

        apps = {
          updateMaterialized = {
            type = "app";
            program =
              "${packages.dev-scripts.updateMaterialized}/bin/updateMaterialized";
          };

          update-client-deps = {
            type = "app";
            program =
              "${packages.marlowe.updateClientDeps}/bin/update-client-deps";
          };

          nixpkgs-fmt = {
            type = "app";
            program =
              "${packages.pkgs.nixpkgs-fmt}/bin/nixpkgs-fmt";
          };
        };

        devShells.default = import ./dev-shell.nix {
          inherit system packages;
        };

        devShells.prof = import ./dev-shell.nix {
          inherit system;
          packages = packagesProf;
        };
      })) // {
      hydraJobs = import ./hydra-jobs.nix {
        inherit inputs;
        inherit (self) internal;
      };

      internal.packagesFun =
        { system
        , checkMaterialization ? false
        , enableHaskellProfiling ? false
        , source-repo-override ? { }
        , crossSystem ? null
        , evalSystem ? system
        }: import ./packages.nix {
          inherit system inputs;
          packagesBySystem = builtins.listToAttrs (map
            (system': {
              name = system';
              value = import ./nix {
                system = system';
                inherit checkMaterialization enableHaskellProfiling source-repo-override inputs crossSystem evalSystem;
                inherit (inputs) haskell-nix;
              };
            })
            systems);
        };
    };
}<|MERGE_RESOLUTION|>--- conflicted
+++ resolved
@@ -4,27 +4,10 @@
   inputs = {
     flake-utils.url = "github:numtide/flake-utils";
 
-<<<<<<< HEAD
     nixpkgs.follows = "haskell-nix/nixpkgs-2205";
 
     haskell-nix.url = "github:input-output-hk/haskell.nix";
 
-=======
-    # We intentionally import nixpkgs and haskell.nix as non-flakes, to match the
-    # flake-free normal build workflow exactly.
-    # Currently the pinned version follows cardano-node/flake.lock `nixpkgs-unstable`.
-    nixpkgs = {
-      type = "github";
-      owner = "NixOS";
-      repo = "nixpkgs";
-      ref = "nixpkgs-unstable";
-      flake = false;
-    };
-    haskell-nix = {
-      url = "github:input-output-hk/haskell.nix";
-      flake = false;
-    };
->>>>>>> 03805779
     actus-tests = {
       url = "github:actusfrf/actus-tests";
       flake = false;
@@ -66,16 +49,6 @@
       url = "github:michaelpj/sphinxcontrib-haddock";
       flake = false;
     };
-<<<<<<< HEAD
-    web-common = {
-      url = "github:input-output-hk/purescript-web-common";
-      flake = true;
-=======
-    stackage-nix = {
-      url = "github:input-output-hk/stackage.nix";
-      flake = false;
->>>>>>> 03805779
-    };
   };
 
   outputs = { self, flake-utils, ... }@inputs:
@@ -95,12 +68,6 @@
             type = "app";
             program =
               "${packages.dev-scripts.updateMaterialized}/bin/updateMaterialized";
-          };
-
-          update-client-deps = {
-            type = "app";
-            program =
-              "${packages.marlowe.updateClientDeps}/bin/update-client-deps";
           };
 
           nixpkgs-fmt = {
