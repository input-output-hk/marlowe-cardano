--- conflicted
+++ resolved
@@ -19,20 +19,12 @@
           Contract log: String "Contributing Value (Map [(,Map [(\"\",100)])])"
 Slot 1: W2e463c8: Balancing an unbalanced transaction:
                     Tx:
-<<<<<<< HEAD
-                      Tx 659c4175c7b2c1a2d4144d660051ae1464404e5581f8f2360af2d1407e53259e:
-=======
                       Tx 6bea82d2596d0752cbf50b94b319cfd5b8f799a70a17af787902425e2057f473:
->>>>>>> 1426912c
                         {inputs:
                         collateral inputs:
                         outputs:
                           - Value (Map [(,Map [("",100)])]) addressed to
-<<<<<<< HEAD
-                            ScriptCredential: fa22d8b5f78965ee95544771d722f4b856f33c429f2cb5c1171a6387 (no staking credential)
-=======
                             ScriptCredential: 8aee13e790a2d097eaf5cfb969a2f17492d8e4f4394aa7873e9e5e48 (no staking credential)
->>>>>>> 1426912c
                         mint: Value (Map [])
                         fee: Value (Map [])
                         mps:
@@ -44,39 +36,23 @@
                     Utxo index:
                     Validity range:
                       (-∞ , POSIXTime 1596059111000 ]
-<<<<<<< HEAD
-Slot 1: W2e463c8: Finished balancing. b43fb3ab7b7e46422dcff4ce3ec3b15dd7c85d6b8249a15e36bc3a028a0904ba
-Slot 1: 00000000-0000-4000-8000-000000000003 {Contract instance for wallet 36cb1d44654c33ed6b26cbe2da0848de2ebfdb20010679a06c5f609c474f349b8003380446e9159a34504f9fd19da3e93f215efa30cae9455d441be0eac8db66291a5a5e8c961f9da5fb8cb616ab630a6600f4a44acd520fa701b330849e4446d7d1711ac606ae93a2b3d457dd7f4f36b3af92dd0de82a7caf471fb5ed2b5ea3}:
-          Contract instance started
-Slot 1: W2e463c8: Submitting tx: b43fb3ab7b7e46422dcff4ce3ec3b15dd7c85d6b8249a15e36bc3a028a0904ba
-Slot 1: W2e463c8: TxSubmit: b43fb3ab7b7e46422dcff4ce3ec3b15dd7c85d6b8249a15e36bc3a028a0904ba
-=======
 Slot 1: W2e463c8: Finished balancing. fadde75c69ff56927f430eeef124597752cdb7c06aa50052afb98ef7c9fc8c92
 Slot 1: 00000000-0000-4000-8000-000000000003 {Contract instance for wallet 36cb1d44654c33ed6b26cbe2da0848de2ebfdb20010679a06c5f609c474f349b8003380446e9159a34504f9fd19da3e93f215efa30cae9455d441be0eac8db66291a5a5e8c961f9da5fb8cb616ab630a6600f4a44acd520fa701b330849e4446d7d1711ac606ae93a2b3d457dd7f4f36b3af92dd0de82a7caf471fb5ed2b5ea3}:
           Contract instance started
 Slot 1: W2e463c8: Submitting tx: fadde75c69ff56927f430eeef124597752cdb7c06aa50052afb98ef7c9fc8c92
 Slot 1: W2e463c8: TxSubmit: fadde75c69ff56927f430eeef124597752cdb7c06aa50052afb98ef7c9fc8c92
->>>>>>> 1426912c
 Slot 1: 00000000-0000-4000-8000-000000000003 {Contract instance for wallet 36cb1d44654c33ed6b26cbe2da0848de2ebfdb20010679a06c5f609c474f349b8003380446e9159a34504f9fd19da3e93f215efa30cae9455d441be0eac8db66291a5a5e8c961f9da5fb8cb616ab630a6600f4a44acd520fa701b330849e4446d7d1711ac606ae93a2b3d457dd7f4f36b3af92dd0de82a7caf471fb5ed2b5ea3}:
           Receive endpoint call on 'contribute' for Object (fromList [("contents",Array [Object (fromList [("getEndpointDescription",String "contribute")]),Object (fromList [("unEndpointValue",Object (fromList [("contribValue",Object (fromList [("getValue",Array [Array [Object (fromList [("unCurrencySymbol",String "")]),Array [Array [Object (fromList [("unTokenName",String "")]),Number 25.0]]]])]))]))])]),("tag",String "ExposeEndpointResp")])
 Slot 1: 00000000-0000-4000-8000-000000000003 {Contract instance for wallet 36cb1d44654c33ed6b26cbe2da0848de2ebfdb20010679a06c5f609c474f349b8003380446e9159a34504f9fd19da3e93f215efa30cae9455d441be0eac8db66291a5a5e8c961f9da5fb8cb616ab630a6600f4a44acd520fa701b330849e4446d7d1711ac606ae93a2b3d457dd7f4f36b3af92dd0de82a7caf471fb5ed2b5ea3}:
           Contract log: String "Contributing Value (Map [(,Map [(\"\",25)])])"
 Slot 1: Wce5bf08: Balancing an unbalanced transaction:
                     Tx:
-<<<<<<< HEAD
-                      Tx 61b2266cfa412d1d35f9efd7fcaebf18086296e005b428af859d2fe27333db15:
-=======
                       Tx 90d1cd0141fe16c08844ba3e146f5133e7dc2c85b332d475419a4761a4572e87:
->>>>>>> 1426912c
                         {inputs:
                         collateral inputs:
                         outputs:
                           - Value (Map [(,Map [("",100)])]) addressed to
-<<<<<<< HEAD
-                            ScriptCredential: fa22d8b5f78965ee95544771d722f4b856f33c429f2cb5c1171a6387 (no staking credential)
-=======
                             ScriptCredential: 8aee13e790a2d097eaf5cfb969a2f17492d8e4f4394aa7873e9e5e48 (no staking credential)
->>>>>>> 1426912c
                         mint: Value (Map [])
                         fee: Value (Map [])
                         mps:
@@ -88,30 +64,17 @@
                     Utxo index:
                     Validity range:
                       (-∞ , POSIXTime 1596059111000 ]
-<<<<<<< HEAD
-Slot 1: Wce5bf08: Finished balancing. b67aaec26eb5156805681a7d0f09d4cc2b88f6b81e81ba410bbc63fbfce24f5f
-Slot 1: Wce5bf08: Submitting tx: b67aaec26eb5156805681a7d0f09d4cc2b88f6b81e81ba410bbc63fbfce24f5f
-Slot 1: Wce5bf08: TxSubmit: b67aaec26eb5156805681a7d0f09d4cc2b88f6b81e81ba410bbc63fbfce24f5f
-Slot 1: W36cb1d4: Balancing an unbalanced transaction:
-                    Tx:
-                      Tx d75a3f3543e67d1f64a00df56a40b93983b36a2fa2ed9f1fefceb7ca65ad84cb:
-=======
 Slot 1: Wce5bf08: Finished balancing. 6ced93520fbcaba7fc889fea72fc560749d088a0dbc0d20494ffa338935b6181
 Slot 1: Wce5bf08: Submitting tx: 6ced93520fbcaba7fc889fea72fc560749d088a0dbc0d20494ffa338935b6181
 Slot 1: Wce5bf08: TxSubmit: 6ced93520fbcaba7fc889fea72fc560749d088a0dbc0d20494ffa338935b6181
 Slot 1: W36cb1d4: Balancing an unbalanced transaction:
                     Tx:
                       Tx 6dbda7ac8557e7136d0f77a476fcc08b91a7605384749791dc91fa46461cde6c:
->>>>>>> 1426912c
                         {inputs:
                         collateral inputs:
                         outputs:
                           - Value (Map [(,Map [("",25)])]) addressed to
-<<<<<<< HEAD
-                            ScriptCredential: fa22d8b5f78965ee95544771d722f4b856f33c429f2cb5c1171a6387 (no staking credential)
-=======
                             ScriptCredential: 8aee13e790a2d097eaf5cfb969a2f17492d8e4f4394aa7873e9e5e48 (no staking credential)
->>>>>>> 1426912c
                         mint: Value (Map [])
                         fee: Value (Map [])
                         mps:
@@ -123,34 +86,16 @@
                     Utxo index:
                     Validity range:
                       (-∞ , POSIXTime 1596059111000 ]
-<<<<<<< HEAD
-Slot 1: W36cb1d4: Finished balancing. cee515a2946f042ee51b6054f9eb8e2a4a69460cd6eafd7611d943babb466cfb
-Slot 1: W36cb1d4: Submitting tx: cee515a2946f042ee51b6054f9eb8e2a4a69460cd6eafd7611d943babb466cfb
-Slot 1: W36cb1d4: TxSubmit: cee515a2946f042ee51b6054f9eb8e2a4a69460cd6eafd7611d943babb466cfb
-Slot 1: TxnValidate cee515a2946f042ee51b6054f9eb8e2a4a69460cd6eafd7611d943babb466cfb
-Slot 1: TxnValidate b67aaec26eb5156805681a7d0f09d4cc2b88f6b81e81ba410bbc63fbfce24f5f
-Slot 1: TxnValidate b43fb3ab7b7e46422dcff4ce3ec3b15dd7c85d6b8249a15e36bc3a028a0904ba
-=======
 Slot 1: W36cb1d4: Finished balancing. dce6c6317a9739154c511c9671a2ffa98b9c1ef796278b47d67dcf68d36f80c0
 Slot 1: W36cb1d4: Submitting tx: dce6c6317a9739154c511c9671a2ffa98b9c1ef796278b47d67dcf68d36f80c0
 Slot 1: W36cb1d4: TxSubmit: dce6c6317a9739154c511c9671a2ffa98b9c1ef796278b47d67dcf68d36f80c0
 Slot 1: TxnValidate dce6c6317a9739154c511c9671a2ffa98b9c1ef796278b47d67dcf68d36f80c0
 Slot 1: TxnValidate 6ced93520fbcaba7fc889fea72fc560749d088a0dbc0d20494ffa338935b6181
 Slot 1: TxnValidate fadde75c69ff56927f430eeef124597752cdb7c06aa50052afb98ef7c9fc8c92
->>>>>>> 1426912c
 Slot 20: 00000000-0000-4000-8000-000000000000 {Contract instance for wallet 76d5e1291d51f16eb442267faccd0ab51a3b0c4a21eb6b8f72d5f0a4ca467189ac5f70a018c6df3f632b48fd8ead1b68f39a44de06f5a5de42a6a131af0f085d44becd56fa30041efea5ff2637205181837dffd03545d3db1c11e6dcbbd3415ce8f85aad41776b99eb62a797b8c5abbe82061e1634efc4c7d5ac6fff3ca94d7f}:
            Contract log: String "Collecting funds"
 Slot 20: W76d5e12: Balancing an unbalanced transaction:
                      Tx:
-<<<<<<< HEAD
-                       Tx 6bd32871886c10bc056568af1a9018a39bd693b950b4cf3c7455c657acb7904b:
-                         {inputs:
-                            - b43fb3ab7b7e46422dcff4ce3ec3b15dd7c85d6b8249a15e36bc3a028a0904ba!1
-                              <>
-                            - b67aaec26eb5156805681a7d0f09d4cc2b88f6b81e81ba410bbc63fbfce24f5f!1
-                              <>
-                            - cee515a2946f042ee51b6054f9eb8e2a4a69460cd6eafd7611d943babb466cfb!1
-=======
                        Tx b85e88d67c6156b442a13e206ce7b5c3c38596f1b94bacfcb73d2dfca2e6cabd:
                          {inputs:
                             - 6ced93520fbcaba7fc889fea72fc560749d088a0dbc0d20494ffa338935b6181!1
@@ -158,7 +103,6 @@
                             - dce6c6317a9739154c511c9671a2ffa98b9c1ef796278b47d67dcf68d36f80c0!1
                               <>
                             - fadde75c69ff56927f430eeef124597752cdb7c06aa50052afb98ef7c9fc8c92!1
->>>>>>> 1426912c
                               <>
                          collateral inputs:
                          outputs:
@@ -170,25 +114,6 @@
                          data:}
                      Requires signatures:
                      Utxo index:
-<<<<<<< HEAD
-                       ( b43fb3ab7b7e46422dcff4ce3ec3b15dd7c85d6b8249a15e36bc3a028a0904ba!1
-                       , - Value (Map [(,Map [("",100)])]) addressed to
-                           ScriptCredential: fa22d8b5f78965ee95544771d722f4b856f33c429f2cb5c1171a6387 (no staking credential) )
-                       ( b67aaec26eb5156805681a7d0f09d4cc2b88f6b81e81ba410bbc63fbfce24f5f!1
-                       , - Value (Map [(,Map [("",100)])]) addressed to
-                           ScriptCredential: fa22d8b5f78965ee95544771d722f4b856f33c429f2cb5c1171a6387 (no staking credential) )
-                       ( cee515a2946f042ee51b6054f9eb8e2a4a69460cd6eafd7611d943babb466cfb!1
-                       , - Value (Map [(,Map [("",25)])]) addressed to
-                           ScriptCredential: fa22d8b5f78965ee95544771d722f4b856f33c429f2cb5c1171a6387 (no staking credential) )
-                     Validity range:
-                       [ POSIXTime 1596059111000 , POSIXTime 1596059120999 ]
-Slot 20: W76d5e12: Finished balancing. 009c0498de06e4c1af023db7dbb0caffd480f9f4e111259b99ca2169dbfc6496
-Slot 20: W76d5e12: Submitting tx: 009c0498de06e4c1af023db7dbb0caffd480f9f4e111259b99ca2169dbfc6496
-Slot 20: W76d5e12: TxSubmit: 009c0498de06e4c1af023db7dbb0caffd480f9f4e111259b99ca2169dbfc6496
-Slot 20: 00000000-0000-4000-8000-000000000000 {Contract instance for wallet 76d5e1291d51f16eb442267faccd0ab51a3b0c4a21eb6b8f72d5f0a4ca467189ac5f70a018c6df3f632b48fd8ead1b68f39a44de06f5a5de42a6a131af0f085d44becd56fa30041efea5ff2637205181837dffd03545d3db1c11e6dcbbd3415ce8f85aad41776b99eb62a797b8c5abbe82061e1634efc4c7d5ac6fff3ca94d7f}:
-           Contract instance stopped (no errors)
-Slot 20: TxnValidate 009c0498de06e4c1af023db7dbb0caffd480f9f4e111259b99ca2169dbfc6496
-=======
                        ( 6ced93520fbcaba7fc889fea72fc560749d088a0dbc0d20494ffa338935b6181!1
                        , - Value (Map [(,Map [("",100)])]) addressed to
                            ScriptCredential: 8aee13e790a2d097eaf5cfb969a2f17492d8e4f4394aa7873e9e5e48 (no staking credential) )
@@ -205,5 +130,4 @@
 Slot 20: W76d5e12: TxSubmit: f71e536c3bb1774189c3b6f99af4ba12f9c0a81adb3ed489c9e70d548fae52b0
 Slot 20: 00000000-0000-4000-8000-000000000000 {Contract instance for wallet 76d5e1291d51f16eb442267faccd0ab51a3b0c4a21eb6b8f72d5f0a4ca467189ac5f70a018c6df3f632b48fd8ead1b68f39a44de06f5a5de42a6a131af0f085d44becd56fa30041efea5ff2637205181837dffd03545d3db1c11e6dcbbd3415ce8f85aad41776b99eb62a797b8c5abbe82061e1634efc4c7d5ac6fff3ca94d7f}:
            Contract instance stopped (no errors)
-Slot 20: TxnValidate f71e536c3bb1774189c3b6f99af4ba12f9c0a81adb3ed489c9e70d548fae52b0
->>>>>>> 1426912c
+Slot 20: TxnValidate f71e536c3bb1774189c3b6f99af4ba12f9c0a81adb3ed489c9e70d548fae52b0